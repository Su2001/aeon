--- conflicted
+++ resolved
@@ -2,23 +2,6 @@
   - repo: https://github.com/pre-commit/pre-commit-hooks
     rev: v4.3.0
     hooks:
-<<<<<<< HEAD
-    -   id: check-yaml
-    -   id: check-toml
-    -   id: check-merge-conflict
-    -   id: end-of-file-fixer
-    -   id: trailing-whitespace
-    -   id: check-docstring-first
-    -   id: name-tests-test
-    -   id: requirements-txt-fixer
-    -   id: mixed-line-ending
--   repo: https://github.com/asottile/setup-cfg-fmt
-    rev: v1.20.0
-    hooks:
-    -   id: setup-cfg-fmt
--   repo: https://github.com/hadialqattan/pycln
-    rev: v2.1.2
-=======
       - id: check-yaml
       - id: check-toml
       - id: check-merge-conflict
@@ -32,31 +15,26 @@
     rev: v2.5.0
     hooks:
       - id: setup-cfg-fmt
-  - repo: https://github.com/asottile/add-trailing-comma
-    rev: v3.1.0
-    hooks:
-      - id: add-trailing-comma
-        args: [ --py36-plus ]
-  - repo: https://github.com/PyCQA/docformatter
-    rev: v1.5.0
-    hooks:
-      - id: docformatter
   - repo: https://github.com/hadialqattan/pycln
-    rev: v2.4.0
->>>>>>> 70b727c8
+    rev: v2.1.2
     hooks:
       - id: pycln
-        args: [ --config=pyproject.toml ]
+        args: [--config=pyproject.toml]
   - repo: https://github.com/pre-commit/mirrors-mypy
     rev: v1.8.0
     hooks:
       - id: mypy
-        args: [ --no-strict-optional, --ignore-missing-imports, --explicit-package-bases ]
+        args:
+          [
+            --no-strict-optional,
+            --ignore-missing-imports,
+            --explicit-package-bases,
+          ]
   - repo: https://github.com/astral-sh/ruff-pre-commit
     rev: v0.2.2
     hooks:
       - id: ruff
-        args: [ --fix, --exit-zero ]
+        args: [--fix, --exit-zero]
       - id: ruff-format
   - repo: https://github.com/regebro/pyroma
     rev: "4.2"
