import os
from lark import Lark, Transformer, v_args
from .types import *
from .ast import *


class TreeToCore(Transformer):
    def same(self, args):
        return args[0]

    def program(self, args):
        return Program(args)

    def path_import(self, args):
        return Import(args[1], function=args[0])

    def regular_import(self, args):
        return Import(args[0])

    def type_alias(self, args):
        return TypeAlias(args[0], args[1])

    def type_declaration(self, args):
        return TypeDeclaration(args[0], args[1], ghost_variables=args[1])

    def definition(self, args):
        return Definition(*args)

    # Kind
    def star(self, args):
        return Kind()

    def rec_star(self, args):
        return Kind(*args)

    # Types
    def refined_t(self, args):
        return RefinedType(str(args[0]), args[1], args[2])

    def abstraction_t(self, args):
        return AbstractionType(str(args[0]), args[1], args[2])

    def tabstraction_t(self, args):
        return TypeAbstraction(*args)

    def simple_t(self, args):
        return BasicType(*args)

    def tapplication_t(self, args):
        return TypeApplication(*args)

    # Expressions

    def minus(self, args):
        return Application(Application(Var("-"), Literal(0.0, t_f)), args[0])

    def let_e(self, args):
        abst = Abstraction(str(args[0]), args[1], args[3])
        return Application(abst, args[2])

    def if_e(self, args):
        return If(*args)

    def nnot(self, args):
        return Application(Var("!"), args[0])

    def binop_eq(self, args):
        return self.binop(args, "==")

    def binop_neq(self, args):
        return self.binop(args, "!=")

    def binop_and(self, args):
        return self.binop(args, "&&")

    def binop_or(self, args):
        return self.binop(args, "||")

    def binop_lt(self, args):
        return self.binop(args, "<")

    def binop_le(self, args):
        return self.binop(args, "<=")

    def binop_gt(self, args):
        return self.binop(args, ">")

    def binop_ge(self, args):
        return self.binop(args, ">=")

    def binop_imp(self, args):
        return self.binop(args, "-->")

    def binop_plus(self, args):
        return self.binop(args, "+")

    def binop_minus(self, args):
        return self.binop(args, "-")

    def binop_mult(self, args):
        return self.binop(args, "*")

    def binop_div(self, args):
        return self.binop(args, "/")

    def binop_mod(self, args):
        return self.binop(args, "%")

    def binop(self, args, op):
        if op in ["==", "!=", "+", "-", "*", "/", "<", ">", "<=", ">="]:
            return Application(
                Application(TApplication(Var(op), t_delegate), args[0]),
                args[1])
        return Application(Application(Var(op), args[0]), args[1])

    def tapplication_e(self, args):
        return TApplication(*args)

    def application_e(self, args):
        return Application(*args)

    def abstraction_e(self, args):
        return Abstraction(*args)

    def tabstraction_e(self, args):
        return TAbstraction(*args)

    def hole(self, args):
        return Hole(args[0])

    def var(self, args):
        return Var(str(args[0]))

    def fitness_annotation(self, args):
        return Var(str(args[0]))

    def int_lit(self, args):
        return Literal(int(args[0]),
                       type=refined_value(int(args[0]), t_i, "_v"))

    def float_lit(self, args):
        return Literal(float(args[0]),
                       type=refined_value(float(args[0]), t_f, "_v"))

    def bool_lit(self, args):
        value = str(args[0]) == "true"
        return Literal(value, type=refined_value(value, t_b, "_v"))

    def string_lit(self, args):
<<<<<<< HEAD
        return Literal(str(args[0]),
                       type=refined_value(str(args[0]), t_s, "_v"))
=======
        value = str(args[0])[1:-1]
        typee = refined_value(value, t_s, '_s')

        # Get the second and condition for the size 
        operator = TApplication(Var('=='), t_delegate)
        left = Application(Var('String_size'), Var('_s'))
        right = Literal(len(value), t_i, ensured=True)
        cond = Application(Application(operator, left), right)
        # Should be this but is giving errors in the test_typechecker
        # typee.cond = Application(Application(Var('&&'), typee.cond), cond) 
        typee.cond = cond

        return Literal(value, typee) 
>>>>>>> c75bdc9c


def mk_parser(rule="start"):
    return Lark.open(
        "aeon/aeon_core.lark",
        parser='lalr',
        #lexer='standard',
        start=rule,
        transformer=TreeToCore())


cached_imports = []


def resolve_imports(p, base_path=lambda x: x):
    n_p = []
    for n in p:
        if isinstance(n, Import):
            fname = n.name
            path = ""
            while fname.startswith(".."):
                fname = fname[2:]
                path = path + "../"
            path = path + fname.replace(".", "/")
            path = os.path.realpath(base_path(path))
            if path not in cached_imports:
                cached_imports.append(path)
                ip = parse(path)
                n_p.extend(ip.declarations)
        else:
            n_p.append(n)
    return n_p


p = mk_parser()
typee = mk_parser("type")
expr = mk_parser("expression")
kind = mk_parser("kind")


def parse(fname):
    txt = open(fname).read()
    p = p.parse(txt)
    p = resolve_imports(p,
                        base_path=lambda x: os.path.join(
                            os.path.dirname(fname), "{}.{}".format(x, "ae2")))
    return Program(p)


if __name__ == "__main__":
    import os
    path = "examples/aeon_core/"
    for fn in os.listdir(path):
        print(fn)
        with open(path + fn, "r") as f:
            print(p.parse(f.read()))<|MERGE_RESOLUTION|>--- conflicted
+++ resolved
@@ -147,24 +147,8 @@
         return Literal(value, type=refined_value(value, t_b, "_v"))
 
     def string_lit(self, args):
-<<<<<<< HEAD
         return Literal(str(args[0]),
                        type=refined_value(str(args[0]), t_s, "_v"))
-=======
-        value = str(args[0])[1:-1]
-        typee = refined_value(value, t_s, '_s')
-
-        # Get the second and condition for the size 
-        operator = TApplication(Var('=='), t_delegate)
-        left = Application(Var('String_size'), Var('_s'))
-        right = Literal(len(value), t_i, ensured=True)
-        cond = Application(Application(operator, left), right)
-        # Should be this but is giving errors in the test_typechecker
-        # typee.cond = Application(Application(Var('&&'), typee.cond), cond) 
-        typee.cond = cond
-
-        return Literal(value, typee) 
->>>>>>> c75bdc9c
 
 
 def mk_parser(rule="start"):
