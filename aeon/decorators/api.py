--- conflicted
+++ resolved
@@ -3,11 +3,7 @@
 from aeon.utils.name import Name
 from aeon.sugar.program import Definition, STerm
 
-<<<<<<< HEAD
-Metadata = dict[str, Any]
-=======
 Metadata = dict[Name, Any]
->>>>>>> 99ece922
 DecoratorType = Callable[[list[STerm], Definition, Metadata], tuple[Definition, list[Definition], Metadata]]
 
 
