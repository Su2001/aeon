--- conflicted
+++ resolved
@@ -23,8 +23,13 @@
         self.target_type = target_type
         self.budget = budget
 
-<<<<<<< HEAD
-    def register(self, solution: Term, quality: Any, elapsed_time: float, is_best: bool):
+    def register(
+        self,
+        solution: Term,
+        quality: Any,
+        elapsed_time: float,
+        is_best: bool,
+    ):
         if is_best:
             self.best_solution = solution
             self.best_quality = quality
@@ -37,39 +42,12 @@
             self.stdscr.addstr(6, 0, f"Best: {self.best_solution}")
             self.stdscr.addstr(7, 0, f"Best Fitness: {self.best_quality}")
             self.stdscr.addstr(9, 0, "====================================")
-            self.stdscr.addstr(10, 0, f"""{elapsed_time:.1f} / {self.budget:.1f}s""")
+            self.stdscr.addstr(10, 0,
+                               f"""{elapsed_time:.1f} / {self.budget:.1f}s""")
 
             self.stdscr.refresh()
         except curses.error:
             pass
-=======
-    def register(
-        self,
-        solution: Term,
-        quality: Any,
-        elapsed_time: float,
-        is_best: bool,
-    ):
-        if is_best:
-            self.best_solution = solution
-            self.best_quality = quality
-
-        self.stdscr.clear()
-        self.stdscr.addstr(0, 0, f"Synthesizing ?{self.target_name}")
-        self.stdscr.addstr(1, 0, "====================================")
-        self.stdscr.addstr(3, 0, f"Fitness: {quality}")
-        self.stdscr.addstr(4, 0, f"Program: {solution}")
-        self.stdscr.addstr(6, 0, f"Best: {self.best_solution}")
-        self.stdscr.addstr(7, 0, f"Best Fitness: {self.best_quality}")
-        self.stdscr.addstr(9, 0, "====================================")
-        self.stdscr.addstr(
-            10,
-            0,
-            f"""{elapsed_time:.1f} / {self.budget:.1f}s""",
-        )
-
-        self.stdscr.refresh()
->>>>>>> 2709eb11
 
     def end(self, solution: Term, quality: Any):
         curses.endwin()
