from __future__ import annotations

import os
import sys
import argparse

<<<<<<< HEAD
=======
from aeon.facade.api import AeonError
from aeon.facade.driver import AeonConfig, AeonDriver
from aeon.logger.logger import export_log
from aeon.logger.logger import setup_logger
>>>>>>> fc9998cf
from aeon.synthesis.uis.api import SynthesisUI
from aeon.synthesis.uis.ncurses import NCursesUI
from aeon.synthesis.uis.terminal import TerminalUI

from aeon.facade import AeonConfig, AeonDriver, AeonError, CompilerFeedback
from aeon.logger.logger import export_log
from aeon.logger.logger import setup_logger

sys.setrecursionlimit(10000)


def parse_arguments():
    parser = argparse.ArgumentParser()

    parser.add_argument("filename", help="name of the aeon files to be synthesized")
    parser.add_argument("--core", action="store_true", help="synthesize a aeon core file")
    parser.add_argument("--budget", type=int, default=60, help="Time for synthesis (in seconds).")
    parser.add_argument(
        "-l",
        "--log",
        nargs="+",
        default="",
        help="""set log level: \nTRACE \nDEBUG \nINFO \nWARNINGS \nCONSTRAINT \nTYPECHECKER \nSYNTH_TYPE \nCONSTRAINT \nSYNTHESIZER
                \nERROR \nCRITICAL\n TIME""",
    )
    parser.add_argument(
        "-f",
        "--logfile",
        action="store_true",
        help="export log file",
    )
    parser.add_argument(
        "-d",
        "--debug",
        action="store_true",
        help="Show debug information",
    )

    parser.add_argument(
        "-t",
        "--timings",
        action="store_true",
        help="Show timing information",
    )

    parser.add_argument("-n", "--no-main", action="store_true", help="Disables introducing hole in main")

    return parser.parse_args()


def select_synthesis_ui() -> SynthesisUI:
    if os.environ.get("TERM", None):
        return NCursesUI()
    else:
        return TerminalUI()


<<<<<<< HEAD
class CLIFeedback(CompilerFeedback):
    def handle_error(self, e: AeonError):
        print(e)
=======
def handle_error(err: AeonError):
    # TODO: handle each error with proper printing
    match err:
        case _:
            print(f">>> Error at {err.position()}:")
            print(err)
>>>>>>> fc9998cf


def main() -> None:
    args = parse_arguments()

    logger = setup_logger()
    export_log(args.log, args.logfile, args.filename)
    if args.debug:
        logger.add(sys.stderr)
    if args.timings:
        logger.add(sys.stderr, level="TIME")

    cfg = AeonConfig(
        synthesis_ui=select_synthesis_ui(), synthesis_budget=args.budget, timings=args.timings, no_main=args.no_main
    )
<<<<<<< HEAD
    feedback = CLIFeedback()
    driver = AeonDriver(cfg, feedback)
=======
    driver = AeonDriver(cfg)
>>>>>>> fc9998cf

    if args.core:
        errors = driver.parse_core(args.filename)
    else:
        errors = driver.parse(args.filename)
<<<<<<< HEAD
    if errors:
        for e in errors:
            feedback.handle_error(e)

    if driver.has_synth():
        driver.synth()
=======

    if errors:
        for err in errors:
            handle_error(err)
    elif driver.has_synth():
        term = driver.synth()
        print("Synthesized:")
        print(term)
>>>>>>> fc9998cf
    else:
        driver.run()


if __name__ == "__main__":
    main()<|MERGE_RESOLUTION|>--- conflicted
+++ resolved
@@ -4,20 +4,13 @@
 import sys
 import argparse
 
-<<<<<<< HEAD
-=======
 from aeon.facade.api import AeonError
 from aeon.facade.driver import AeonConfig, AeonDriver
 from aeon.logger.logger import export_log
 from aeon.logger.logger import setup_logger
->>>>>>> fc9998cf
 from aeon.synthesis.uis.api import SynthesisUI
 from aeon.synthesis.uis.ncurses import NCursesUI
 from aeon.synthesis.uis.terminal import TerminalUI
-
-from aeon.facade import AeonConfig, AeonDriver, AeonError, CompilerFeedback
-from aeon.logger.logger import export_log
-from aeon.logger.logger import setup_logger
 
 sys.setrecursionlimit(10000)
 
@@ -68,18 +61,12 @@
         return TerminalUI()
 
 
-<<<<<<< HEAD
-class CLIFeedback(CompilerFeedback):
-    def handle_error(self, e: AeonError):
-        print(e)
-=======
 def handle_error(err: AeonError):
     # TODO: handle each error with proper printing
     match err:
         case _:
             print(f">>> Error at {err.position()}:")
             print(err)
->>>>>>> fc9998cf
 
 
 def main() -> None:
@@ -95,25 +82,12 @@
     cfg = AeonConfig(
         synthesis_ui=select_synthesis_ui(), synthesis_budget=args.budget, timings=args.timings, no_main=args.no_main
     )
-<<<<<<< HEAD
-    feedback = CLIFeedback()
-    driver = AeonDriver(cfg, feedback)
-=======
     driver = AeonDriver(cfg)
->>>>>>> fc9998cf
 
     if args.core:
         errors = driver.parse_core(args.filename)
     else:
         errors = driver.parse(args.filename)
-<<<<<<< HEAD
-    if errors:
-        for e in errors:
-            feedback.handle_error(e)
-
-    if driver.has_synth():
-        driver.synth()
-=======
 
     if errors:
         for err in errors:
@@ -122,7 +96,6 @@
         term = driver.synth()
         print("Synthesized:")
         print(term)
->>>>>>> fc9998cf
     else:
         driver.run()
 
