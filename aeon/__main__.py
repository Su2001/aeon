from __future__ import annotations

import os
import sys
import argparse

<<<<<<< HEAD
from aeon.backend.evaluator import EvaluationContext
from aeon.backend.evaluator import eval
from aeon.core.types import top
from aeon.decorators import Metadata
from aeon.elaboration import UnificationException, elaborate
from aeon.frontend.anf_converter import ensure_anf
from aeon.frontend.parser import parse_term
=======
from aeon.facade.api import AeonError
from aeon.facade.driver import AeonConfig, AeonDriver
>>>>>>> 99ece922
from aeon.logger.logger import export_log
from aeon.logger.logger import setup_logger
from aeon.synthesis.uis.api import SynthesisUI
from aeon.synthesis.uis.ncurses import NCursesUI
from aeon.synthesis.uis.terminal import TerminalUI
<<<<<<< HEAD
from aeon.synthesis_grammar.identification import incomplete_functions_and_holes
from aeon.synthesis_grammar.synthesizer import synthesize, parse_config
from aeon.utils.ctx_helpers import build_context
from aeon.utils.time_utils import RecordTime
from aeon.typechecking import check_type_errors
from lsp.server import start_language_server_mode
=======
>>>>>>> 99ece922

sys.setrecursionlimit(10000)


def parse_arguments():
    if "-lsp" in sys.argv or "--language-server-mode" in sys.argv:
        lsp_parser = argparse.ArgumentParser()
        lsp_parser.add_argument(
            "-lsp",
            "--language-server-mode",
            action="store_true",
            help="Run language server mode (disables other options)",
        )
        lsp_parser.add_argument(
            "--tcp",
            help="listen on tcp port or hostname:port on IPv4.",
            type=str,
        )
        return lsp_parser.parse_args()

    parser = argparse.ArgumentParser()

<<<<<<< HEAD
    parser.add_argument("filename",help="name of the aeon files to be synthesized")
    parser.add_argument("--core", action="store_true", help="synthesize a aeon core file")

=======
    parser.add_argument("filename", help="name of the aeon files to be synthesized")
    parser.add_argument("--core", action="store_true", help="synthesize a aeon core file")
    parser.add_argument("--budget", type=int, default=60, help="Time for synthesis (in seconds).")
>>>>>>> 99ece922
    parser.add_argument(
        "-l",
        "--log",
        nargs="+",
        default="",
<<<<<<< HEAD
        help="""set log level: \nTRACE \nDEBUG \nINFO \nWARNINGS \nTYPECHECKER \nSYNTH_TYPE \nCONSTRAINT \nSYNTHESIZER
=======
        help="""set log level: \nTRACE \nDEBUG \nINFO \nWARNINGS \nCONSTRAINT \nTYPECHECKER \nSYNTH_TYPE \nCONSTRAINT \nSYNTHESIZER
>>>>>>> 99ece922
                \nERROR \nCRITICAL\n TIME""",
    )
    parser.add_argument(
        "-f",
        "--logfile",
        action="store_true",
        help="export log file",
    )
    parser.add_argument(
        "-d",
        "--debug",
        action="store_true",
        help="Show debug information",
    )

    parser.add_argument(
        "-t",
        "--timings",
        action="store_true",
        help="Show timing information",
    )

    parser.add_argument("-n", "--no-main", action="store_true", help="Disables introducing hole in main")

    return parser.parse_args()


def select_synthesis_ui() -> SynthesisUI:
    if os.environ.get("TERM", None):
        return NCursesUI()
    else:
        return TerminalUI()


def handle_error(err: AeonError):
    # TODO: handle each error with proper printing
    match err:
        case _:
            print(f">>> Error at {err.position()}:")
            print(err)


def main() -> None:
    args = parse_arguments()

<<<<<<< HEAD
    if hasattr(args, 'language_server_mode'):
        start_language_server_mode(args.tcp)
        sys.exit(0)

=======
>>>>>>> 99ece922
    logger = setup_logger()
    export_log(args.log, args.logfile, args.filename)
    if args.debug:
        logger.add(sys.stderr)
    if args.timings:
        logger.add(sys.stderr, level="TIME")

    cfg = AeonConfig(
        synthesis_ui=select_synthesis_ui(), synthesis_budget=args.budget, timings=args.timings, no_main=args.no_main
    )
    driver = AeonDriver(cfg)

    if args.core:
<<<<<<< HEAD
        with RecordTime("ParseCore"):
            core_typing_vars = {k: type_to_core(typing_vars[k]) for k in typing_vars}
            typing_ctx = build_context(core_typing_vars)
            core_ast = parse_term(aeon_code)
            metadata: Metadata = {}
    else:
        with RecordTime("ParseSugar"):
            prog: Program = parse_program(aeon_code)

        with RecordTime("Desugar"):
            desugared: DesugaredProgram = desugar(prog, is_main_hole=not args.no_main)
            metadata = desugared.metadata

        try:
            with RecordTime("Elaboration"):
                sterm: STerm = elaborate(desugared.elabcontext, desugared.program, SBaseType("Top"))
        except UnificationException as e:
            log_type_errors([e])
            sys.exit(1)

        with RecordTime("Core generation"):
            core_ast = lower_to_core(sterm)
            logger.debug(core_ast)

            typing_ctx = lower_to_core_context(desugared.elabcontext)

    with RecordTime("ANF conversion"):
        core_ast_anf = ensure_anf(core_ast)
        logger.debug(core_ast_anf)

    with RecordTime("TypeChecking"):
        type_errors = check_type_errors(typing_ctx, core_ast_anf, top)
    if type_errors:
        log_type_errors(type_errors)
        sys.exit(1)

    with RecordTime("Preparing execution env"):
        evaluation_ctx = EvaluationContext(evaluation_vars)

    with RecordTime("DetectSynthesis"):
        incomplete_functions: list[
            tuple[
                str,
                list[str],
            ]
        ] = incomplete_functions_and_holes(
            typing_ctx,
            core_ast_anf,
        )

    if incomplete_functions:
        filename = args.filename if args.csv_synth else None
        with RecordTime("ParseConfig"):
            synth_config = (
                parse_config(args.gp_config, args.config_section) if args.gp_config and args.config_section else None
            )

        ui = select_synthesis_ui()

        with RecordTime("Synthesis"):
            program, terms = synthesize(
                typing_ctx,
                evaluation_ctx,
                core_ast_anf,
                incomplete_functions,
                metadata,
                filename,
                synth_config,
                args.refined_grammar,
                ui,
            )
            ui.display_results(program, terms)
        sys.exit(0)
    with RecordTime("Evaluation"):
        eval(core_ast, evaluation_ctx)
=======
        errors = driver.parse_core(args.filename)
    else:
        errors = driver.parse(args.filename)

    if errors:
        for err in errors:
            handle_error(err)
    elif driver.has_synth():
        term = driver.synth()
        print("Synthesized:")
        print(term)
    else:
        driver.run()
>>>>>>> 99ece922


if __name__ == "__main__":
    main()<|MERGE_RESOLUTION|>--- conflicted
+++ resolved
@@ -4,32 +4,14 @@
 import sys
 import argparse
 
-<<<<<<< HEAD
-from aeon.backend.evaluator import EvaluationContext
-from aeon.backend.evaluator import eval
-from aeon.core.types import top
-from aeon.decorators import Metadata
-from aeon.elaboration import UnificationException, elaborate
-from aeon.frontend.anf_converter import ensure_anf
-from aeon.frontend.parser import parse_term
-=======
 from aeon.facade.api import AeonError
 from aeon.facade.driver import AeonConfig, AeonDriver
->>>>>>> 99ece922
 from aeon.logger.logger import export_log
 from aeon.logger.logger import setup_logger
 from aeon.synthesis.uis.api import SynthesisUI
 from aeon.synthesis.uis.ncurses import NCursesUI
 from aeon.synthesis.uis.terminal import TerminalUI
-<<<<<<< HEAD
-from aeon.synthesis_grammar.identification import incomplete_functions_and_holes
-from aeon.synthesis_grammar.synthesizer import synthesize, parse_config
-from aeon.utils.ctx_helpers import build_context
-from aeon.utils.time_utils import RecordTime
-from aeon.typechecking import check_type_errors
 from lsp.server import start_language_server_mode
-=======
->>>>>>> 99ece922
 
 sys.setrecursionlimit(10000)
 
@@ -52,25 +34,20 @@
 
     parser = argparse.ArgumentParser()
 
-<<<<<<< HEAD
     parser.add_argument("filename",help="name of the aeon files to be synthesized")
     parser.add_argument("--core", action="store_true", help="synthesize a aeon core file")
 
-=======
+    parser = argparse.ArgumentParser()
+
     parser.add_argument("filename", help="name of the aeon files to be synthesized")
     parser.add_argument("--core", action="store_true", help="synthesize a aeon core file")
     parser.add_argument("--budget", type=int, default=60, help="Time for synthesis (in seconds).")
->>>>>>> 99ece922
     parser.add_argument(
         "-l",
         "--log",
         nargs="+",
         default="",
-<<<<<<< HEAD
-        help="""set log level: \nTRACE \nDEBUG \nINFO \nWARNINGS \nTYPECHECKER \nSYNTH_TYPE \nCONSTRAINT \nSYNTHESIZER
-=======
         help="""set log level: \nTRACE \nDEBUG \nINFO \nWARNINGS \nCONSTRAINT \nTYPECHECKER \nSYNTH_TYPE \nCONSTRAINT \nSYNTHESIZER
->>>>>>> 99ece922
                 \nERROR \nCRITICAL\n TIME""",
     )
     parser.add_argument(
@@ -116,13 +93,11 @@
 def main() -> None:
     args = parse_arguments()
 
-<<<<<<< HEAD
+    #TODO ver onde adicionar isto
     if hasattr(args, 'language_server_mode'):
         start_language_server_mode(args.tcp)
         sys.exit(0)
 
-=======
->>>>>>> 99ece922
     logger = setup_logger()
     export_log(args.log, args.logfile, args.filename)
     if args.debug:
@@ -136,83 +111,6 @@
     driver = AeonDriver(cfg)
 
     if args.core:
-<<<<<<< HEAD
-        with RecordTime("ParseCore"):
-            core_typing_vars = {k: type_to_core(typing_vars[k]) for k in typing_vars}
-            typing_ctx = build_context(core_typing_vars)
-            core_ast = parse_term(aeon_code)
-            metadata: Metadata = {}
-    else:
-        with RecordTime("ParseSugar"):
-            prog: Program = parse_program(aeon_code)
-
-        with RecordTime("Desugar"):
-            desugared: DesugaredProgram = desugar(prog, is_main_hole=not args.no_main)
-            metadata = desugared.metadata
-
-        try:
-            with RecordTime("Elaboration"):
-                sterm: STerm = elaborate(desugared.elabcontext, desugared.program, SBaseType("Top"))
-        except UnificationException as e:
-            log_type_errors([e])
-            sys.exit(1)
-
-        with RecordTime("Core generation"):
-            core_ast = lower_to_core(sterm)
-            logger.debug(core_ast)
-
-            typing_ctx = lower_to_core_context(desugared.elabcontext)
-
-    with RecordTime("ANF conversion"):
-        core_ast_anf = ensure_anf(core_ast)
-        logger.debug(core_ast_anf)
-
-    with RecordTime("TypeChecking"):
-        type_errors = check_type_errors(typing_ctx, core_ast_anf, top)
-    if type_errors:
-        log_type_errors(type_errors)
-        sys.exit(1)
-
-    with RecordTime("Preparing execution env"):
-        evaluation_ctx = EvaluationContext(evaluation_vars)
-
-    with RecordTime("DetectSynthesis"):
-        incomplete_functions: list[
-            tuple[
-                str,
-                list[str],
-            ]
-        ] = incomplete_functions_and_holes(
-            typing_ctx,
-            core_ast_anf,
-        )
-
-    if incomplete_functions:
-        filename = args.filename if args.csv_synth else None
-        with RecordTime("ParseConfig"):
-            synth_config = (
-                parse_config(args.gp_config, args.config_section) if args.gp_config and args.config_section else None
-            )
-
-        ui = select_synthesis_ui()
-
-        with RecordTime("Synthesis"):
-            program, terms = synthesize(
-                typing_ctx,
-                evaluation_ctx,
-                core_ast_anf,
-                incomplete_functions,
-                metadata,
-                filename,
-                synth_config,
-                args.refined_grammar,
-                ui,
-            )
-            ui.display_results(program, terms)
-        sys.exit(0)
-    with RecordTime("Evaluation"):
-        eval(core_ast, evaluation_ctx)
-=======
         errors = driver.parse_core(args.filename)
     else:
         errors = driver.parse(args.filename)
@@ -226,7 +124,6 @@
         print(term)
     else:
         driver.run()
->>>>>>> 99ece922
 
 
 if __name__ == "__main__":
