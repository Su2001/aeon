--- conflicted
+++ resolved
@@ -249,14 +249,10 @@
     def g_block(self, n, type='void'):
         for prev in n.nodes[:-1]:
             self.block.add(self.g_expr(prev))
-<<<<<<< HEAD
-        
+
         if not n.nodes and type == 'void':
             return ({})
-        
-=======
-
->>>>>>> 9db6bf19
+
         return self.g_expr(n.nodes[-1])
 
     def g_expr(self, n):
@@ -266,13 +262,9 @@
             return self.g_literal(n)
         elif n.nodet == 'let':
             return self.g_let(n)
-<<<<<<< HEAD
-        elif n.nodet in ["&&", "||", "<", "<=", ">", ">=", "==", "!=", "+", "-", "*", "/", "%", "!", "==>"]:
-=======
         elif n.nodet == 'ifThenElse':
             return self.g_ifThenElse(n)
-        elif n.nodet in ["&&", "||", "<", "<=", ">", ">=", "==", "!=", "+", "-", "*", "/", "%", "!"]:
->>>>>>> 9db6bf19
+        elif n.nodet in ["&&", "||", "<", "<=", ">", ">=", "==", "!=", "+", "-", "*", "/", "%", "!", "==>"]:
             return self.g_op(n)
         elif n.nodet == 'atom':
             return self.g_atom(n)
@@ -375,16 +367,10 @@
         "&&", "||", "<", "<=", ">", ">=", "==", "!=", "+", "-", "*", "/", "%", "!", "==>"
 
         if n.nodet == '!':
-<<<<<<< HEAD
             format_string = "(!{1})"
         elif n.nodet == "==>":
             format_string = "(!{1} || {2})"
         elif n.nodet == '==':
-=======
-            format_string = "(!{1}"
-
-        if n.nodet == '==':
->>>>>>> 9db6bf19
             format_string = "({1}.equals({2}))"
         elif n.nodet == '!=':
             format_string = "({1}.equals({2}) == false)"
