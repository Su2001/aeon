--- conflicted
+++ resolved
@@ -144,29 +144,11 @@
         return hash(self.prev) + hash(self.name) + hash(self.type)
 
 
-<<<<<<< HEAD
 @dataclass
 class TypeBinder(TypingContext):
     prev: TypingContext
     type_name: str
     type_kind: Kind = field(default_factory=StarKind)
-=======
-@dataclass(init=False)
-class TypeBinder(TypingContext):
-    prev: TypingContext
-    type_name: str
-    type_kind: Kind
-
-    def __init__(
-            self,
-            prev: TypingContext,
-            type_name: str,
-            type_kind: Kind = StarKind(),
-    ):
-        self.prev = prev
-        self.type_name = type_name
-        self.type_kind = type_kind
->>>>>>> 2709eb11
 
     def type_of(self, name: str) -> Type | None:
         return self.prev.type_of(name)
