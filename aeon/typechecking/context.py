--- conflicted
+++ resolved
@@ -20,15 +20,9 @@
 from aeon.utils.name import Name
 
 
-<<<<<<< HEAD
-class TypingContext(ABC):
-    def type_of(self, name: str) -> Type | None:
-        assert False
-=======
 class TypingContextEntry(ABC):
     pass
 
->>>>>>> 99ece922
 
 @dataclass
 class VariableBinder(TypingContextEntry):
@@ -100,11 +94,7 @@
 
     def kind_of(self, ty: Type) -> Kind:
         match ty:
-<<<<<<< HEAD
-            case BaseType(_) | Top() | RefinedType(_, BaseType(_), _) | RefinedType(_, TypeConstructor(_, _), _):
-=======
             case Top() | RefinedType(_, TypeConstructor(_), _) | RefinedType(_, TypeConstructor(_, _), _):
->>>>>>> 99ece922
                 return BaseKind()
             case TypeVar(name):
                 assert (name, BaseKind()) in self.typevars()
@@ -122,167 +112,6 @@
             case _:
                 assert False, f"Unknown type in context: {ty}"
 
-<<<<<<< HEAD
-    @abstractmethod
-    def typevars(self) -> list[tuple[str, Kind]]: ...
-
-    @abstractmethod
-    def vars(self) -> list[tuple[str, Type]]: ...
-
-    @abstractmethod
-    def get_type_constructor(self, name: str) -> list[str] | None: ...
-
-
-class EmptyContext(TypingContext):
-    def __init__(self):
-        self.counter = 0
-
-    def type_of(self, name: str) -> Type | None:
-        return None
-
-    def __repr__(self) -> str:
-        return "ø"
-
-    def typevars(self) -> list[tuple[str, Kind]]:
-        return []
-
-    def vars(self) -> list[tuple[str, Type]]:
-        return []
-
-    def __hash__(self) -> int:
-        return 0
-
-    def get_type_constructor(self, name: str) -> list[str] | None:
-        if name in ["Unit", "Int", "Bool", "Float", "String"]:
-            return []
-        return None
-
-
-@dataclass
-class NonEmptyContext(TypingContext):
-    prev: TypingContext
-
-    def type_of(self, name: str) -> Type | None:
-        return self.prev.type_of(name)
-
-    def vars(self) -> list[tuple[str, Type]]:
-        return self.prev.vars()
-
-    def typevars(self) -> list[tuple[str, Kind]]:
-        return self.prev.typevars()
-
-    def get_type_constructor(self, name: str) -> list[str] | None:
-        return self.prev.get_type_constructor(name)
-
-
-@dataclass
-class UninterpretedBinder(NonEmptyContext):
-    name: str
-    type: AbstractionType
-
-    def type_of(self, name: str) -> Type | None:
-        if name == self.name:
-            return self.type
-        return self.prev.type_of(name)
-
-    def fresh_var(self):
-        name = self.name
-        while name == self.name:
-            name = self.prev.fresh_var()
-        return name
-
-    def __repr__(self) -> str:
-        return f"{self.prev},{self.name}:{self.type}"
-
-    def vars(self) -> list[tuple[str, Type]]:
-        return [(self.name, self.type)] + self.prev.vars()
-
-    def __hash__(self) -> int:
-        return hash(self.prev) + hash(self.name) + hash(self.type)
-
-
-@dataclass(init=False)
-class VariableBinder(NonEmptyContext):
-    name: str
-    type: Type
-
-    def __init__(self, prev: TypingContext, name: str, type: Type):
-        self.prev = prev
-        self.name = name
-        self.type = type
-        assert isinstance(prev, TypingContext)
-        assert isinstance(type, Type)
-        assert name not in prev.vars()
-
-    def type_of(self, name: str) -> Type | None:
-        if name == self.name:
-            return self.type
-        return self.prev.type_of(name)
-
-    def fresh_var(self):
-        name = self.name
-        while name == self.name:
-            name = self.prev.fresh_var()
-        return name
-
-    def __repr__(self) -> str:
-        return f"{self.prev},{self.name}:{self.type}"
-
-    def vars(self) -> list[tuple[str, Type]]:
-        return [(self.name, self.type)] + self.prev.vars()
-
-    def __hash__(self) -> int:
-        return hash(self.prev) + hash(self.name) + hash(self.type)
-
-
-@dataclass(init=False)
-class TypeBinder(NonEmptyContext):
-    type_name: str
-    type_kind: Kind
-
-    def __init__(
-        self,
-        prev: TypingContext,
-        type_name: str,
-        type_kind: Kind = StarKind(),
-    ):
-        self.prev = prev
-        self.type_name = type_name
-        self.type_kind = type_kind
-
-    def fresh_var(self):
-        name = self.type_name
-        while name == self.type_name:
-            name = self.prev.fresh_var()
-        return name
-
-    def typevars(self) -> list[tuple[str, Kind]]:
-        return [(self.type_name, self.type_kind)] + self.prev.typevars()
-
-    def __repr__(self) -> str:
-        return f"{self.prev},<{self.type_name}:{self.type_kind}>"
-
-    def __hash__(self) -> int:
-        return hash(self.prev) + hash(self.type_name) + hash(self.type_kind)
-
-
-@dataclass
-class TypeConstructorBinder(NonEmptyContext):
-    name: str
-    args: list[str]
-
-    def get_type_constructor(self, name: str) -> list[str] | None:
-        if name == self.name:
-            return self.args
-        return self.prev.get_type_constructor(name)
-
-    def __repr__(self) -> str:
-        argss = " ".join(self.args)
-        return f"{self.prev},[{self.name} {argss}]"
-
-    def __hash__(self) -> int:
-        return hash(self.prev) + hash(self.name)
-=======
     def typevars(self) -> list[tuple[Name, Kind]]:
         return [(e.type_name, e.type_kind) for e in self.entries if isinstance(e, TypeBinder)]
 
@@ -308,5 +137,4 @@
         return None
 
     def __hash__(self):
-        return sum(hash(e) for e in self.entries)
->>>>>>> 99ece922
+        return sum(hash(e) for e in self.entries)