from __future__ import annotations
from typing import Iterable

from loguru import logger

from aeon.core.instantiation import type_substitution
from aeon.core.liquid import LiquidApp, LiquidTerm
from aeon.core.types import LiquidHornApplication, StarKind
from aeon.core.liquid import LiquidLiteralBool
from aeon.core.liquid import LiquidLiteralFloat
from aeon.core.liquid import LiquidLiteralInt
from aeon.core.liquid import LiquidVar
from aeon.core.liquid_ops import ops
from aeon.core.substitutions import liquefy, substitute_vartype
from aeon.core.substitutions import substitution_in_type
from aeon.core.terms import Abstraction
from aeon.core.terms import Annotation
from aeon.core.terms import Application
from aeon.core.terms import Hole
from aeon.core.terms import If
from aeon.core.terms import Let
from aeon.core.terms import Literal
from aeon.core.terms import Rec
from aeon.core.terms import Term
from aeon.core.terms import TypeAbstraction
from aeon.core.terms import TypeApplication
from aeon.core.terms import Var
from aeon.core.types import AbstractionType, Kind, is_bare
from aeon.core.types import BaseKind
from aeon.core.types import TypeConstructor
from aeon.core.types import RefinedType
from aeon.core.types import Type
from aeon.core.types import TypePolymorphism
from aeon.core.types import TypeVar
from aeon.core.types import t_bool
from aeon.core.types import t_float
from aeon.core.types import t_int
from aeon.core.types import top
from aeon.core.types import type_free_term_vars
from aeon.facade.api import (
    AeonError,
    CoreInvalidApplicationError,
    CoreSubtypingError,
    CoreTypeApplicationRequiresBareTypesError,
    CoreTypeCheckingError,
    CoreTypingRelation,
    CoreVariableNotInContext,
    CoreWellformnessError,
    CoreWrongKindInTypeApplicationError,
)
from aeon.typechecking.context import TypingContext
from aeon.typechecking.entailment import entailment
from aeon.typechecking.well_formed import wellformed
from aeon.verification.horn import fresh
from aeon.verification.sub import ensure_refined
from aeon.verification.sub import implication_constraint
from aeon.verification.sub import sub
from aeon.verification.vcs import Conjunction
from aeon.verification.vcs import Constraint
from aeon.verification.vcs import LiquidConstraint
from aeon.utils.name import Name, fresh_counter

ctrue = LiquidConstraint(LiquidLiteralBool(True))


def is_compatible(a: Kind, b: Kind):
    """Returns whether kind a is a subkind of kind b"""
    return (a == b) or b == StarKind()


def argument_is_typevar(ty: Type):
    return (
        isinstance(ty, TypeVar)
        or isinstance(
            ty,
            RefinedType,
        )
        and isinstance(ty.type, TypeVar)
    )


def prim_litbool(t: bool) -> RefinedType:
    vname = Name("v", fresh_counter.fresh())
    if t:
        return RefinedType(vname, t_bool, LiquidVar(vname))
    else:
        return RefinedType(vname, t_bool, LiquidApp(Name("!", 0), [LiquidVar(vname)]))


def prim_litint(t: int) -> RefinedType:
    vname = Name("v", fresh_counter.fresh())
    return RefinedType(
        vname,
        t_int,
        LiquidApp(Name("==", 0), [LiquidVar(vname), LiquidLiteralInt(t)]),
    )


def prim_litfloat(t: float) -> RefinedType:
    vname = Name("v", fresh_counter.fresh())
    return RefinedType(
        vname,
        t_float,
        LiquidApp(Name("==", 0), [LiquidVar(vname), LiquidLiteralFloat(t)]),
    )


<<<<<<< HEAD
def make_binary_app_type(t: str, ity: BaseType | TypeVar, oty: BaseType | TypeVar) -> Type:
=======
def make_binary_app_type(t: Name, ity: TypeConstructor | TypeVar, oty: TypeConstructor | TypeVar) -> Type:
>>>>>>> 99ece922
    """Creates the type of a binary operator"""
    xname = Name("x", fresh_counter.fresh())
    yname = Name("y", fresh_counter.fresh())
    zname = Name("z", fresh_counter.fresh())
    output = RefinedType(
        zname,
        oty,
        LiquidApp(
            Name("==", 0),
            [
                LiquidVar(zname),
                LiquidApp(
                    t,
                    [LiquidVar(xname), LiquidVar(yname)],
                ),
            ],
        ),
    )
    appt2 = AbstractionType(yname, ity, output)
    appt1 = AbstractionType(xname, ity, appt2)
    return appt1


def prim_op(t: Name) -> Type:
    match t.name:
        case "%":
            return make_binary_app_type(t, t_int, t_int)
        case "+" | "-" | "*" | "/":
<<<<<<< HEAD
            return TypePolymorphism("a", BaseKind(), make_binary_app_type(t, TypeVar("a"), TypeVar("a")))
        case "==" | "!=" | ">" | ">=" | "<" | "<=":
            return TypePolymorphism("a", BaseKind(), make_binary_app_type(t, TypeVar("a"), t_bool))
=======
            name_a = Name("a", fresh_counter.fresh())
            return TypePolymorphism(name_a, BaseKind(), make_binary_app_type(t, TypeVar(name_a), TypeVar(name_a)))
        case "==" | "!=" | ">" | ">=" | "<" | "<=":
            name_a = Name("a", fresh_counter.fresh())
            return TypePolymorphism(name_a, BaseKind(), make_binary_app_type(t, TypeVar(name_a), t_bool))
>>>>>>> 99ece922
        case "&&" | "||":
            return make_binary_app_type(t, t_bool, t_bool)
        case "!":
            name = Name("fresh", fresh_counter.fresh())
            return AbstractionType(name, t_bool, t_bool)
        case _:
            assert False, f"Unknown selfication of {t}"


def rename_liquid_term(refinement: LiquidTerm, old_name: Name, new_name: Name):
    if isinstance(refinement, LiquidVar):
        if refinement.name == old_name:
            return LiquidVar(new_name)
        else:
            return refinement
    elif isinstance(refinement, LiquidLiteralBool):
        return refinement
    elif isinstance(refinement, LiquidLiteralInt):
        return refinement
    elif isinstance(refinement, LiquidLiteralFloat):
        return refinement
    elif isinstance(refinement, LiquidApp):
        return LiquidApp(
            refinement.fun,
            [rename_liquid_term(x, old_name, new_name) for x in refinement.args],
        )
    elif isinstance(refinement, LiquidHornApplication):
        if refinement.name == old_name:
            return LiquidHornApplication(
                new_name,
                [(rename_liquid_term(x, old_name, new_name), t) for (x, t) in refinement.argtypes],
            )
        else:
            return LiquidHornApplication(
                refinement.name,
                [(rename_liquid_term(x, old_name, new_name), t) for (x, t) in refinement.argtypes],
            )
    else:
        assert False


def renamed_refined_type(ty: RefinedType) -> RefinedType:
    old_name = ty.name
    new_name = Name("_inner_" + old_name.name, fresh_counter.fresh())

    refinement = rename_liquid_term(ty.refinement, old_name, new_name)
    return RefinedType(new_name, ty.type, refinement)


# patterm matching term
def synth(ctx: TypingContext, t: Term) -> tuple[Constraint, Type]:
<<<<<<< HEAD
    if isinstance(t, Literal) and t.type == t_unit:
        return (
            ctrue,
            prim_litbool(True),
        )  # TODO: Unit is encoded as True, replace with custom Sort
    elif isinstance(t, Literal) and t.type == t_bool:
        assert isinstance(t.value, bool)
        return (ctrue, prim_litbool(t.value))
    elif isinstance(t, Literal) and t.type == t_int:
        assert isinstance(t.value, int)
        return (ctrue, prim_litint(t.value))
    elif isinstance(t, Literal) and t.type == t_float:
        assert isinstance(t.value, float)
        return (ctrue, prim_litfloat(t.value))
    elif isinstance(t, Literal):
        return (ctrue, t.type)
    elif isinstance(t, Var):
        if t.name in ops:
            return (ctrue, prim_op(t.name))
        ty = ctx.type_of(t.name)
        if not ty:
            raise CouldNotGenerateConstraintException(
                f"Variable {t.name} not in context",
            )
        if isinstance(ty, BaseType) or isinstance(ty, RefinedType) or isinstance(ty, TypeVar):
            ty = ensure_refined(ty)
            assert isinstance(ty, RefinedType)
            # assert ty.name != t.name
            if ty.name == t.name:
                ty = renamed_refined_type(ty)
            # Self
            ty = RefinedType(
                ty.name,
                ty.type,
                LiquidApp(
                    "&&",
                    [
                        ty.refinement,
                        LiquidApp(
                            "==",
                            [
                                LiquidVar(ty.name),
                                LiquidVar(t.name),
                            ],
                        ),
                    ],
                ),
            )
        return (ctrue, ty)
    elif isinstance(t, Application):
        (c, ty) = synth(ctx, t.fun)
        if isinstance(ty, AbstractionType):
            cp = check(ctx, t.arg, ty.var_type)
            return_type = ty.type
            t_subs = substitution_in_type(return_type, t.arg, ty.var_name)
            c0 = Conjunction(c, cp)
            return (c0, t_subs)
        else:
            raise CouldNotGenerateConstraintException(
                f"Application {t} ({ty}) is not a function.",
            )
    elif isinstance(t, Let):
        (c1, t1) = synth(ctx, t.var_value)
        nctx: TypingContext = ctx.with_var(t.var_name, t1)
        print("nctx", nctx)
        (c2, t2) = synth(nctx, t.body)
        term_vars = type_free_term_vars(t1)
        assert t.var_name not in term_vars
        r = (Conjunction(c1, implication_constraint(t.var_name, t1, c2)), t2)
        return r
    elif isinstance(t, Rec):
        nrctx: TypingContext = ctx.with_var(t.var_name, t.var_type)
        c1 = check(nrctx, t.var_value, t.var_type)
        (c2, t2) = synth(nrctx, t.body)
        c1 = implication_constraint(t.var_name, t.var_type, c1)
        c2 = implication_constraint(t.var_name, t.var_type, c2)
        return Conjunction(c1, c2), t2
    elif isinstance(t, Annotation):
        ty = fresh(ctx, t.type)
        c = check(ctx, t.expr, ty)
        return c, ty
    elif isinstance(t, TypeApplication):
        if not is_bare(t.type):
            # Type Application only works on bare types.
            raise TypeApplicationOnlyWorksOnBareTypesException(t, t.type)
        (c, tabs) = synth(ctx, t.body)
        assert isinstance(tabs, TypePolymorphism)  # TODO: Check this
        ty = fresh(ctx, t.type)
        s = type_substitution(tabs.body, tabs.name, ty)
        k = ctx.kind_of(ty)
        if isinstance(ty, RefinedType) and isinstance(ty.refinement, LiquidHornApplication):
            ty = ty.type
            k = ctx.kind_of(ty)
        if k is None or not is_compatible(k, tabs.kind):
            raise WrongKindInTypeApplication(t, expected=tabs.kind, actual=k)
        return (c, s)
    elif isinstance(t, Hole):
        return ctrue, TypePolymorphism("a", StarKind(), TypeVar("a"))  # TODO poly: check kind
    # TODO: add if term
    # elif isinstance(t, If):
    #     y = ctx.fresh_var()
    #     (c0, t0) = synth(ctx, t.cond)
    #     if not check_type(ctx, t.cond, t_bool):
    #         raise CouldNotGenerateConstraintException("If condition not boolean")
    #
    #     (c1, t1) = synth(ctx, t.then)
    #     (c2, t2) = synth(ctx, t.otherwise)
    #     t1 = ensure_refined(t1)
    #     t2 = ensure_refined(t2)
    #     assert t1.type == t2.type
    #     # t1s = substitution_in_liquid(t1.refinement, LiquidVar(y), t1.name)
    #     # t2s = substitution_in_liquid(t2.refinement, LiquidVar(y), t2.name)
    #     # print(t1s)
    #     # print(t2s)
    #     liquid_term_if = liquefy_if(t)
    #     print("term----", t)
    #     print("liquidterm----", liquid_term_if)
    #     x = Conjunction(c0, Conjunction(c1, c2)), RefinedType(y, t1.type, liquid_term_if)
    #     print(x)
    #     # return Conjunction(c0, Conjunction(c1, c2)), RefinedType(y, t1.type, LiquidApp("||", [t1s, t2s]))
    #     return x
    else:
        logger.log("SYNTH_TYPE", ("Unhandled:", t))
        logger.log("SYNTH_TYPE", ("Unhandled:", type(t)))
        assert False
=======
    match t:
        case Literal(_, TypeConstructor(Name("Unit", _))):
            # TODO: Unit is encoded as True, replace with custom Sort
            return (ctrue, prim_litbool(True))
        case Literal(vb, TypeConstructor(Name("Bool", _))):
            assert isinstance(vb, bool)
            return (ctrue, prim_litbool(vb))
        case Literal(vi, TypeConstructor(Name("Int", _))):
            assert isinstance(vi, int)
            return (ctrue, prim_litint(vi))
        case Literal(vf, TypeConstructor(Name("Float", _))):
            assert isinstance(vf, float)
            return (ctrue, prim_litfloat(vf))
        case Literal(_, TypeConstructor(Name("String", _))):
            # TODO: String support
            return (ctrue, t.type)
        case Var(name):
            if name in ops:
                return (ctrue, prim_op(name))
            ty = ctx.type_of(name)
            if not ty:
                raise CoreVariableNotInContext(ctx, t)
            if isinstance(ty, TypeConstructor) or isinstance(ty, RefinedType) or isinstance(ty, TypeVar):
                ty = ensure_refined(ty)
                assert isinstance(ty, RefinedType)
                # assert ty.name != t.name
                if ty.name == t.name:
                    ty = renamed_refined_type(ty)
                # Self
                ty = RefinedType(
                    ty.name,
                    ty.type,
                    LiquidApp(
                        Name("&&", 0),
                        [
                            ty.refinement,
                            LiquidApp(
                                Name("==", 0),
                                [
                                    LiquidVar(ty.name),
                                    LiquidVar(t.name),
                                ],
                            ),
                        ],
                    ),
                )
            return (ctrue, ty)
        case Application(fun, arg):
            (c, ty) = synth(ctx, fun)
            match ty:
                case AbstractionType(aname, atype, rtype):
                    cp = check(ctx, arg, atype)
                    t_subs = substitution_in_type(rtype, arg, aname)
                    c0 = Conjunction(c, cp)
                    return (c0, t_subs)
                case _:
                    raise CoreInvalidApplicationError(t, ty)
        case Let(var_name, var_value, body):
            (c1, t1) = synth(ctx, var_value)
            nctx: TypingContext = ctx.with_var(var_name, t1)
            (c2, t2) = synth(nctx, body)
            term_vars = type_free_term_vars(t1)
            assert t.var_name not in term_vars
            r = (Conjunction(c1, implication_constraint(var_name, t1, c2)), t2)
            return r
        case Rec(var_name, var_type, var_value, body):
            nrctx: TypingContext = ctx.with_var(var_name, var_type)
            c1 = check(nrctx, var_value, var_type)
            (c2, t2) = synth(nrctx, body)
            c1 = implication_constraint(var_name, var_type, c1)
            c2 = implication_constraint(var_name, var_type, c2)
            return Conjunction(c1, c2), t2
        case Annotation(expr, ty):
            nty = fresh(ctx, ty)
            c = check(ctx, expr, nty)
            return c, nty
        case TypeApplication(body, ty):
            if not is_bare(ty):
                # Type Application only works on bare types.
                raise CoreTypeApplicationRequiresBareTypesError(t, ty)
            (c, tabs) = synth(ctx, body)
            assert isinstance(tabs, TypePolymorphism)  # TODO: Check this
            nty = fresh(ctx, ty)
            s = type_substitution(tabs.body, tabs.name, nty)
            k = ctx.kind_of(nty)
            if isinstance(nty, RefinedType) and isinstance(nty.refinement, LiquidHornApplication):
                nty = nty.type
                k = ctx.kind_of(nty)
            if k is None or not is_compatible(k, tabs.kind):
                raise CoreWrongKindInTypeApplicationError(term=t, type=nty, expected_kind=tabs.kind, actual_kind=k)
            return (c, s)
        case Hole(name):
            name_a = Name(name.name, fresh_counter.fresh())
            return ctrue, TypePolymorphism(name_a, StarKind(), TypeVar(name_a))  # TODO poly: check kind
        case _:
            logger.log("SYNTH_TYPE", ("Unhandled:", t))
            logger.log("SYNTH_TYPE", ("Unhandled:", type(t)))
            assert False, f"Unhandled term {t} in synth. Type: {type(t)}"
>>>>>>> 99ece922


def check(ctx: TypingContext, t: Term, ty: Type) -> Constraint:
    try:
        assert wellformed(ctx, ty)
    except AssertionError:
<<<<<<< HEAD
        raise TypeNotWellformed(ty)
    if isinstance(t, Abstraction) and isinstance(
        ty,
        AbstractionType,
    ):  # ??? (\__equal_1__ -> (let _anf_1 = (== _anf_1) in(_anf_1 __equal_1__))) , basetype INT
        ret = substitution_in_type(ty.type, Var(t.var_name), ty.var_name)
        c = check(ctx.with_var(t.var_name, ty.var_type), t.body, ret)
        return implication_constraint(t.var_name, ty.var_type, c)

    elif isinstance(t, Let):
        (c1, t1) = synth(ctx, t.var_value)
        nctx: TypingContext = ctx.with_var(t.var_name, t1)
        c2 = check(nctx, t.body, ty)
        return Conjunction(c1, implication_constraint(t.var_name, t1, c2))

    elif isinstance(t, Rec):
        t1 = fresh(ctx, t.var_type)
        nrctx: TypingContext = ctx.with_var(t.var_name, t1)
        c1 = check(nrctx, t.var_value, t.var_type)
        c2 = check(nrctx, t.body, ty)
        c1 = implication_constraint(t.var_name, t1, c1)
        c2 = implication_constraint(t.var_name, t1, c2)
        return Conjunction(c1, c2)
    elif isinstance(t, If):
        y = ctx.fresh_var()
        liq_cond = liquefy(t.cond)
        assert liq_cond is not None
        if not check_type(ctx, t.cond, t_bool):
            raise CouldNotGenerateConstraintException("If condition not boolean")
        c0 = check(ctx, t.cond, t_bool)
        c1 = implication_constraint(
            y,
            RefinedType("branch_", t_int, liq_cond),
            check(ctx, t.then, ty),
        )
        c2 = implication_constraint(
            y,
            RefinedType("branch_", t_int, LiquidApp("!", [liq_cond])),
            check(ctx, t.otherwise, ty),
        )
        return Conjunction(c0, Conjunction(c1, c2))
    elif isinstance(t, TypeAbstraction) and isinstance(ty, TypePolymorphism):
        if t.name != ty.name:
            ty_right = type_substitution(ty, ty.name, TypeVar(t.name))
        else:
            ty_right = ty
        assert isinstance(ty_right, TypePolymorphism)
        if ty_right.kind == BaseKind() and t.kind != ty_right.kind:
            raise WrongKindException(found=ty_right.kind, expected=ty_right.kind, t=t, ty=ty)
        return check(ctx.with_typevar(t.name, t.kind), t.body, ty_right.body)
    else:
        (c, s) = synth(ctx, t)
        cp = sub(ctx, s, ty)
=======
        raise CoreWellformnessError(ty)
    match t, ty:
        case Abstraction(name, body), AbstractionType(var_name, var_type, ret):
            ret = substitution_in_type(ret, Var(name), var_name)
            c = check(ctx.with_var(name, var_type), body, ret)
            return implication_constraint(name, var_type, c)
        case Let(name, val, body), _:
            (c1, t1) = synth(ctx, val)
            nctx: TypingContext = ctx.with_var(name, t1)
            c2 = check(nctx, body, ty)
            return Conjunction(c1, implication_constraint(name, t1, c2))
        case Rec(var_name, var_type, var_value, body), _:
            t1 = fresh(ctx, var_type)
            nrctx: TypingContext = ctx.with_var(var_name, t1)
            c1 = check(nrctx, var_value, var_type)
            c2 = check(nrctx, body, ty)
            c1 = implication_constraint(var_name, t1, c1)
            c2 = implication_constraint(var_name, t1, c2)
            return Conjunction(c1, c2)
        case If(cond, then, otherwise), _:
            y = Name("_cond", fresh_counter.fresh())
            liq_cond = liquefy(cond)
            assert liq_cond is not None
            if not check_type(ctx, cond, t_bool):
                raise CoreTypingRelation(ctx, cond, t_bool)
            c0 = check(ctx, cond, t_bool)
            name_pos = Name("branch_pos", fresh_counter.fresh())
            c1 = implication_constraint(
                y,
                RefinedType(name_pos, t_int, liq_cond),
                check(ctx, then, ty),
            )
            name_neg = Name("branch_neg", fresh_counter.fresh())
            c2 = implication_constraint(
                y,
                RefinedType(name_neg, t_int, LiquidApp(Name("!", 0), [liq_cond])),
                check(ctx, otherwise, ty),
            )
            return Conjunction(c0, Conjunction(c1, c2))
        case TypeAbstraction(name, kind, body), TypePolymorphism(var_name, var_kind, var_body):
            if var_kind == BaseKind() and kind != var_kind:
                raise CoreWrongKindInTypeApplicationError(
                    term=t,
                    type=ty,
                    actual_kind=var_kind,
                    expected_kind=var_kind,
                )
            itype = substitute_vartype(var_body, TypeVar(name), var_name)
            return check(ctx.with_typevar(name, var_kind), body, itype)
        case _:
            (c, s) = synth(ctx, t)
            cp = sub(ctx, s, ty)
>>>>>>> 99ece922

            if cp == LiquidConstraint(LiquidLiteralBool(False)):
                raise CoreSubtypingError(ctx, t, s, ty)
            return Conjunction(c, cp)


def check_type(ctx: TypingContext, t: Term, ty: Type = top) -> bool:
    """Returns whether expression t has type ty in context ctx."""
    try:
        assert wellformed(ctx, ty)
        constraint = check(ctx, t, ty)
        # TODO: convert constraint to canonical form
        # constraint = canonicalize_constraint(constraint, [name for (name, _) in ctx.vars()])
        # assert wellformed_constraint(ctx, constraint), f"Constraint {constraint} not wellformed."
        v = entailment(ctx, constraint)
        return v
    except CoreTypeCheckingError:
        return False


def check_type_errors(
    ctx: TypingContext,
    term: Term,
    expected_type: Type,
) -> Iterable[AeonError]:
    if not wellformed(ctx, expected_type):
        return [CoreWellformnessError(expected_type)]

    try:
        constraint = check(ctx, term, expected_type)
        match entailment(ctx, constraint):
            case True:
                return []
            case False:
                return [CoreTypingRelation(ctx, term, expected_type)]
    except CoreTypeCheckingError as e:
        return [e]<|MERGE_RESOLUTION|>--- conflicted
+++ resolved
@@ -105,11 +105,7 @@
     )
 
 
-<<<<<<< HEAD
-def make_binary_app_type(t: str, ity: BaseType | TypeVar, oty: BaseType | TypeVar) -> Type:
-=======
 def make_binary_app_type(t: Name, ity: TypeConstructor | TypeVar, oty: TypeConstructor | TypeVar) -> Type:
->>>>>>> 99ece922
     """Creates the type of a binary operator"""
     xname = Name("x", fresh_counter.fresh())
     yname = Name("y", fresh_counter.fresh())
@@ -138,17 +134,11 @@
         case "%":
             return make_binary_app_type(t, t_int, t_int)
         case "+" | "-" | "*" | "/":
-<<<<<<< HEAD
-            return TypePolymorphism("a", BaseKind(), make_binary_app_type(t, TypeVar("a"), TypeVar("a")))
-        case "==" | "!=" | ">" | ">=" | "<" | "<=":
-            return TypePolymorphism("a", BaseKind(), make_binary_app_type(t, TypeVar("a"), t_bool))
-=======
             name_a = Name("a", fresh_counter.fresh())
             return TypePolymorphism(name_a, BaseKind(), make_binary_app_type(t, TypeVar(name_a), TypeVar(name_a)))
         case "==" | "!=" | ">" | ">=" | "<" | "<=":
             name_a = Name("a", fresh_counter.fresh())
             return TypePolymorphism(name_a, BaseKind(), make_binary_app_type(t, TypeVar(name_a), t_bool))
->>>>>>> 99ece922
         case "&&" | "||":
             return make_binary_app_type(t, t_bool, t_bool)
         case "!":
@@ -200,133 +190,6 @@
 
 # patterm matching term
 def synth(ctx: TypingContext, t: Term) -> tuple[Constraint, Type]:
-<<<<<<< HEAD
-    if isinstance(t, Literal) and t.type == t_unit:
-        return (
-            ctrue,
-            prim_litbool(True),
-        )  # TODO: Unit is encoded as True, replace with custom Sort
-    elif isinstance(t, Literal) and t.type == t_bool:
-        assert isinstance(t.value, bool)
-        return (ctrue, prim_litbool(t.value))
-    elif isinstance(t, Literal) and t.type == t_int:
-        assert isinstance(t.value, int)
-        return (ctrue, prim_litint(t.value))
-    elif isinstance(t, Literal) and t.type == t_float:
-        assert isinstance(t.value, float)
-        return (ctrue, prim_litfloat(t.value))
-    elif isinstance(t, Literal):
-        return (ctrue, t.type)
-    elif isinstance(t, Var):
-        if t.name in ops:
-            return (ctrue, prim_op(t.name))
-        ty = ctx.type_of(t.name)
-        if not ty:
-            raise CouldNotGenerateConstraintException(
-                f"Variable {t.name} not in context",
-            )
-        if isinstance(ty, BaseType) or isinstance(ty, RefinedType) or isinstance(ty, TypeVar):
-            ty = ensure_refined(ty)
-            assert isinstance(ty, RefinedType)
-            # assert ty.name != t.name
-            if ty.name == t.name:
-                ty = renamed_refined_type(ty)
-            # Self
-            ty = RefinedType(
-                ty.name,
-                ty.type,
-                LiquidApp(
-                    "&&",
-                    [
-                        ty.refinement,
-                        LiquidApp(
-                            "==",
-                            [
-                                LiquidVar(ty.name),
-                                LiquidVar(t.name),
-                            ],
-                        ),
-                    ],
-                ),
-            )
-        return (ctrue, ty)
-    elif isinstance(t, Application):
-        (c, ty) = synth(ctx, t.fun)
-        if isinstance(ty, AbstractionType):
-            cp = check(ctx, t.arg, ty.var_type)
-            return_type = ty.type
-            t_subs = substitution_in_type(return_type, t.arg, ty.var_name)
-            c0 = Conjunction(c, cp)
-            return (c0, t_subs)
-        else:
-            raise CouldNotGenerateConstraintException(
-                f"Application {t} ({ty}) is not a function.",
-            )
-    elif isinstance(t, Let):
-        (c1, t1) = synth(ctx, t.var_value)
-        nctx: TypingContext = ctx.with_var(t.var_name, t1)
-        print("nctx", nctx)
-        (c2, t2) = synth(nctx, t.body)
-        term_vars = type_free_term_vars(t1)
-        assert t.var_name not in term_vars
-        r = (Conjunction(c1, implication_constraint(t.var_name, t1, c2)), t2)
-        return r
-    elif isinstance(t, Rec):
-        nrctx: TypingContext = ctx.with_var(t.var_name, t.var_type)
-        c1 = check(nrctx, t.var_value, t.var_type)
-        (c2, t2) = synth(nrctx, t.body)
-        c1 = implication_constraint(t.var_name, t.var_type, c1)
-        c2 = implication_constraint(t.var_name, t.var_type, c2)
-        return Conjunction(c1, c2), t2
-    elif isinstance(t, Annotation):
-        ty = fresh(ctx, t.type)
-        c = check(ctx, t.expr, ty)
-        return c, ty
-    elif isinstance(t, TypeApplication):
-        if not is_bare(t.type):
-            # Type Application only works on bare types.
-            raise TypeApplicationOnlyWorksOnBareTypesException(t, t.type)
-        (c, tabs) = synth(ctx, t.body)
-        assert isinstance(tabs, TypePolymorphism)  # TODO: Check this
-        ty = fresh(ctx, t.type)
-        s = type_substitution(tabs.body, tabs.name, ty)
-        k = ctx.kind_of(ty)
-        if isinstance(ty, RefinedType) and isinstance(ty.refinement, LiquidHornApplication):
-            ty = ty.type
-            k = ctx.kind_of(ty)
-        if k is None or not is_compatible(k, tabs.kind):
-            raise WrongKindInTypeApplication(t, expected=tabs.kind, actual=k)
-        return (c, s)
-    elif isinstance(t, Hole):
-        return ctrue, TypePolymorphism("a", StarKind(), TypeVar("a"))  # TODO poly: check kind
-    # TODO: add if term
-    # elif isinstance(t, If):
-    #     y = ctx.fresh_var()
-    #     (c0, t0) = synth(ctx, t.cond)
-    #     if not check_type(ctx, t.cond, t_bool):
-    #         raise CouldNotGenerateConstraintException("If condition not boolean")
-    #
-    #     (c1, t1) = synth(ctx, t.then)
-    #     (c2, t2) = synth(ctx, t.otherwise)
-    #     t1 = ensure_refined(t1)
-    #     t2 = ensure_refined(t2)
-    #     assert t1.type == t2.type
-    #     # t1s = substitution_in_liquid(t1.refinement, LiquidVar(y), t1.name)
-    #     # t2s = substitution_in_liquid(t2.refinement, LiquidVar(y), t2.name)
-    #     # print(t1s)
-    #     # print(t2s)
-    #     liquid_term_if = liquefy_if(t)
-    #     print("term----", t)
-    #     print("liquidterm----", liquid_term_if)
-    #     x = Conjunction(c0, Conjunction(c1, c2)), RefinedType(y, t1.type, liquid_term_if)
-    #     print(x)
-    #     # return Conjunction(c0, Conjunction(c1, c2)), RefinedType(y, t1.type, LiquidApp("||", [t1s, t2s]))
-    #     return x
-    else:
-        logger.log("SYNTH_TYPE", ("Unhandled:", t))
-        logger.log("SYNTH_TYPE", ("Unhandled:", type(t)))
-        assert False
-=======
     match t:
         case Literal(_, TypeConstructor(Name("Unit", _))):
             # TODO: Unit is encoded as True, replace with custom Sort
@@ -425,68 +288,12 @@
             logger.log("SYNTH_TYPE", ("Unhandled:", t))
             logger.log("SYNTH_TYPE", ("Unhandled:", type(t)))
             assert False, f"Unhandled term {t} in synth. Type: {type(t)}"
->>>>>>> 99ece922
 
 
 def check(ctx: TypingContext, t: Term, ty: Type) -> Constraint:
     try:
         assert wellformed(ctx, ty)
     except AssertionError:
-<<<<<<< HEAD
-        raise TypeNotWellformed(ty)
-    if isinstance(t, Abstraction) and isinstance(
-        ty,
-        AbstractionType,
-    ):  # ??? (\__equal_1__ -> (let _anf_1 = (== _anf_1) in(_anf_1 __equal_1__))) , basetype INT
-        ret = substitution_in_type(ty.type, Var(t.var_name), ty.var_name)
-        c = check(ctx.with_var(t.var_name, ty.var_type), t.body, ret)
-        return implication_constraint(t.var_name, ty.var_type, c)
-
-    elif isinstance(t, Let):
-        (c1, t1) = synth(ctx, t.var_value)
-        nctx: TypingContext = ctx.with_var(t.var_name, t1)
-        c2 = check(nctx, t.body, ty)
-        return Conjunction(c1, implication_constraint(t.var_name, t1, c2))
-
-    elif isinstance(t, Rec):
-        t1 = fresh(ctx, t.var_type)
-        nrctx: TypingContext = ctx.with_var(t.var_name, t1)
-        c1 = check(nrctx, t.var_value, t.var_type)
-        c2 = check(nrctx, t.body, ty)
-        c1 = implication_constraint(t.var_name, t1, c1)
-        c2 = implication_constraint(t.var_name, t1, c2)
-        return Conjunction(c1, c2)
-    elif isinstance(t, If):
-        y = ctx.fresh_var()
-        liq_cond = liquefy(t.cond)
-        assert liq_cond is not None
-        if not check_type(ctx, t.cond, t_bool):
-            raise CouldNotGenerateConstraintException("If condition not boolean")
-        c0 = check(ctx, t.cond, t_bool)
-        c1 = implication_constraint(
-            y,
-            RefinedType("branch_", t_int, liq_cond),
-            check(ctx, t.then, ty),
-        )
-        c2 = implication_constraint(
-            y,
-            RefinedType("branch_", t_int, LiquidApp("!", [liq_cond])),
-            check(ctx, t.otherwise, ty),
-        )
-        return Conjunction(c0, Conjunction(c1, c2))
-    elif isinstance(t, TypeAbstraction) and isinstance(ty, TypePolymorphism):
-        if t.name != ty.name:
-            ty_right = type_substitution(ty, ty.name, TypeVar(t.name))
-        else:
-            ty_right = ty
-        assert isinstance(ty_right, TypePolymorphism)
-        if ty_right.kind == BaseKind() and t.kind != ty_right.kind:
-            raise WrongKindException(found=ty_right.kind, expected=ty_right.kind, t=t, ty=ty)
-        return check(ctx.with_typevar(t.name, t.kind), t.body, ty_right.body)
-    else:
-        (c, s) = synth(ctx, t)
-        cp = sub(ctx, s, ty)
-=======
         raise CoreWellformnessError(ty)
     match t, ty:
         case Abstraction(name, body), AbstractionType(var_name, var_type, ret):
@@ -539,7 +346,6 @@
         case _:
             (c, s) = synth(ctx, t)
             cp = sub(ctx, s, ty)
->>>>>>> 99ece922
 
             if cp == LiquidConstraint(LiquidLiteralBool(False)):
                 raise CoreSubtypingError(ctx, t, s, ty)
