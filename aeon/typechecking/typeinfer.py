from __future__ import annotations

from aeon.core.instantiation import type_substitution
from aeon.core.liquid import LiquidApp
from aeon.core.liquid import LiquidLiteralBool
from aeon.core.liquid import LiquidLiteralFloat
from aeon.core.liquid import LiquidLiteralInt
from aeon.core.liquid import LiquidVar
from aeon.core.liquid_ops import ops
from aeon.core.substitutions import liquefy
from aeon.core.substitutions import substitute_vartype
from aeon.core.substitutions import substitution_in_type
from aeon.core.terms import Abstraction
from aeon.core.terms import Annotation
from aeon.core.terms import Application
from aeon.core.terms import Hole
from aeon.core.terms import If
from aeon.core.terms import Let
from aeon.core.terms import Literal
from aeon.core.terms import Rec
from aeon.core.terms import Term
from aeon.core.terms import TypeAbstraction
from aeon.core.terms import TypeApplication
from aeon.core.terms import Var
from aeon.core.types import AbstractionType
from aeon.core.types import args_size_of_type
from aeon.core.types import BaseKind
from aeon.core.types import BaseType
from aeon.core.types import bottom
from aeon.core.types import extract_parts
from aeon.core.types import RefinedType
from aeon.core.types import t_bool
from aeon.core.types import t_float
from aeon.core.types import t_int
from aeon.core.types import t_unit
from aeon.core.types import Type
from aeon.core.types import type_free_term_vars
from aeon.core.types import TypePolymorphism
from aeon.core.types import TypeVar
from aeon.frontend.anf_converter import ensure_anf
from aeon.typechecking.context import TypingContext
from aeon.typechecking.entailment import entailment
from aeon.verification.helpers import simplify_constraint
from aeon.verification.horn import fresh
from aeon.verification.sub import ensure_refined
from aeon.verification.sub import implication_constraint
from aeon.verification.sub import sub
from aeon.verification.vcs import Conjunction
from aeon.verification.vcs import Constraint
from aeon.verification.vcs import LiquidConstraint

ctrue = LiquidConstraint(LiquidLiteralBool(True))


class CouldNotGenerateConstraintException(Exception):
    pass


class FailedConstraintException(Exception):

    def __init__(self, ctx, t, ty, ks):
        self.ctx = ctx
        self.t = t
        self.ty = ty
        self.ks = ks

    def __str__(self):
        return f"Constraint violated when checking if {self.t} : {self.ty}: \n {self.ks}"


def argument_is_typevar(ty: Type):
    return isinstance(ty, TypeVar) or isinstance(
<<<<<<< HEAD
        ty, RefinedType) and isinstance(ty.type, TypeVar)
=======
        ty,
        RefinedType,
    ) and isinstance(ty.type, TypeVar)
>>>>>>> e8fc23f2


def prim_litbool(t: bool) -> RefinedType:
    if t:
        return RefinedType("v", t_bool, LiquidVar("v"))
    else:
        return RefinedType("v", t_bool, LiquidApp("!", [LiquidVar("v")]))


def prim_litint(t: int) -> RefinedType:
    return RefinedType(
        "v",
        t_int,
        LiquidApp("==", [LiquidVar("v"), LiquidLiteralInt(t)]),
    )


def prim_litfloat(t: float) -> RefinedType:
    return RefinedType(
        "v",
        t_float,
        LiquidApp("==", [LiquidVar("v"), LiquidLiteralFloat(t)]),
    )


def prim_op(t: str) -> Type:
    # TODO add suport to floats
    i1: Type
    i2: Type
    o: Type
    if t in ["+", "*", "-", "/", "%"]:
        i1 = i2 = t_int
        o = t_int
    elif t in ["+.", "*.", "-.", "/.", "%."]:
        i1 = i2 = t_float
        o = t_float
    elif t in ["<", ">", "<=", ">="]:
        i1 = i2 = t_int
        o = t_bool
    elif t in ["&&", "||"]:
        i1 = i2 = o = t_bool
    elif t in ["==", "!="]:
        i1 = TypeVar("_op_1")
        i2 = TypeVar("_op_2")
        o = t_bool
    else:
        print(">>", t)
        assert False

    return AbstractionType(
        "x",
        i1,
        AbstractionType(
            "y",
            i2,
            RefinedType(
                "z",
                o,
                LiquidApp(
                    "==",
                    [
                        LiquidVar("z"),
                        LiquidApp(
<<<<<<< HEAD
                            t, [LiquidVar("x"), LiquidVar("y")])
=======
                            t,
                            [LiquidVar("x"), LiquidVar("y")],
                        ),
>>>>>>> e8fc23f2
                    ],
                ),
            ),
        ),
    )


# patterm matching term
def synth(ctx: TypingContext, t: Term) -> tuple[Constraint, Type]:
    if isinstance(t, Literal) and t.type == t_unit:
        return (
            ctrue,
            prim_litbool(True),
        )  # TODO: Unit is encoded as True, replace with custom Sort
    elif isinstance(t, Literal) and t.type == t_bool:
        assert isinstance(t.value, bool)
        return (ctrue, prim_litbool(t.value))
    elif isinstance(t, Literal) and t.type == t_int:
        assert isinstance(t.value, int)
        return (ctrue, prim_litint(t.value))
    elif isinstance(t, Literal) and t.type == t_float:
        assert isinstance(t.value, float)
        return (ctrue, prim_litfloat(t.value))
    elif isinstance(t, Literal):
        return (ctrue, t.type)
    elif isinstance(t, Var):
        if t.name in ops:
            return (ctrue, prim_op(t.name))
        ty = ctx.type_of(t.name)
        if isinstance(ty, BaseType) or isinstance(ty, RefinedType):
            ty = ensure_refined(ty)
            assert ty.name != t.name
            # TODO if the names are equal , we must replace it for another variable
            # Self
            ty = RefinedType(
                ty.name,
                ty.type,
                LiquidApp(
                    "&&",
                    [
                        ty.refinement,
<<<<<<< HEAD
                        LiquidApp("==",
                                  [LiquidVar(ty.name),
                                   LiquidVar(t.name)]),
=======
                        LiquidApp(
                            "==",
                            [
                                LiquidVar(ty.name),
                                LiquidVar(t.name),
                            ],
                        ),
>>>>>>> e8fc23f2
                    ],
                ),
            )
        if not ty:
            raise CouldNotGenerateConstraintException(
                f"Variable {t.name} not in context", )
        return (ctrue, ty)
    elif isinstance(t, Application):
        (c, ty) = synth(ctx, t.fun)
        if isinstance(ty, AbstractionType):
            # This is the solution to handle polymorphic "==" in refinements.
            if argument_is_typevar(ty.var_type):
                (_, b, _) = extract_parts(ty.var_type)
                assert isinstance(b, TypeVar)
                (cp, at) = synth(ctx, t.arg)
                if isinstance(at, RefinedType):
                    at = at.type  # This is a hack before inference
                return_type = substitute_vartype(ty.type, at, b.name)
            else:
                cp = check(ctx, t.arg, ty.var_type)
                return_type = ty.type
            t_subs = substitution_in_type(return_type, t.arg, ty.var_name)
            c0 = Conjunction(c, cp)
            # vs: list[str] = list(variables_free_in(c0))
            return (c0, t_subs)
        else:
            raise CouldNotGenerateConstraintException(
<<<<<<< HEAD
                f"Application {t} is not a function.")
=======
                f"Application {t} is not a function.", )
>>>>>>> e8fc23f2
    elif isinstance(t, Let):
        (c1, t1) = synth(ctx, t.var_value)
        nctx: TypingContext = ctx.with_var(t.var_name, t1)
        (c2, t2) = synth(nctx, t.body)
        assert t.var_name not in type_free_term_vars(t2)
        r = (Conjunction(c1, implication_constraint(t.var_name, t1, c2)), t2)
        return r
    elif isinstance(t, Rec):
        nrctx: TypingContext = ctx.with_var(t.var_name, t.var_type)
        c1 = check(nrctx, t.var_value, t.var_type)
        (c2, t2) = synth(nrctx, t.body)

        c1 = implication_constraint(t.var_name, t.var_type, c1)
        c2 = implication_constraint(t.var_name, t.var_type, c2)
        return (Conjunction(c1, c2), t2)
    elif isinstance(t, Annotation):
        ty = fresh(ctx, t.type)
        c = check(ctx, t.expr, ty)
        return (c, ty)
    elif isinstance(t, TypeApplication):
        (c, tabs) = synth(ctx, t.body)
        assert isinstance(tabs, TypePolymorphism)  # TODO: Check this
        ty = fresh(ctx, t.type)
        s = type_substitution(tabs.body, tabs.name, ty)
        return (c, s)
    elif isinstance(t, Hole):
        return (ctrue, bottom)
    else:
        print("Unhandled:", t)
        print("Unhandled:", type(t))
        assert False


def wrap_checks(f):
<<<<<<< HEAD
=======
    """Decorate that performs intermediate checks to the SMT solver."""
>>>>>>> e8fc23f2

    def check_(ctx: TypingContext, t: Term, ty: Type) -> Constraint:
        k = f(ctx, t, ty)
        ks = simplify_constraint(k)
        if ks == LiquidConstraint(LiquidLiteralBool(False)):
            raise FailedConstraintException(ctx, t, ty, ks)
        else:
            return k

    return check_


# patterm matching term
@wrap_checks  # DEMO1
def check(ctx: TypingContext, t: Term, ty: Type) -> Constraint:
    if isinstance(t, Abstraction) and isinstance(ty, AbstractionType):
        ret = substitution_in_type(ty.type, Var(t.var_name), ty.var_name)
        c = check(ctx.with_var(t.var_name, ty.var_type), t.body, ret)
        return implication_constraint(t.var_name, ty.var_type, c)

    elif isinstance(t, Let):
        (c1, t1) = synth(ctx, t.var_value)
        nctx: TypingContext = ctx.with_var(t.var_name, t1)
        c2 = check(nctx, t.body, ty)
        return Conjunction(c1, implication_constraint(t.var_name, t1, c2))

    elif isinstance(t, Rec):
        t1 = fresh(ctx, t.var_type)
        nrctx: TypingContext = ctx.with_var(t.var_name, t1)
        c1 = check(nrctx, t.var_value, t.var_type)
        c2 = check(nrctx, t.body, ty)
        c1 = implication_constraint(t.var_name, t1, c1)
        c2 = implication_constraint(t.var_name, t1, c2)
        return Conjunction(c1, c2)
    elif isinstance(t, If):
        y = ctx.fresh_var()
        liq_cond = liquefy(t.cond)
        assert liq_cond is not None
        if not check_type(ctx, t.cond, t_bool):
            raise CouldNotGenerateConstraintException(
<<<<<<< HEAD
                "If condition not boolean")
=======
                "If condition not boolean", )
>>>>>>> e8fc23f2
        c0 = check(ctx, t.cond, t_bool)
        c1 = implication_constraint(
            y,
            RefinedType("branch_", t_int, liq_cond),
            check(ctx, t.then, ty),
        )
        c2 = implication_constraint(
            y,
            RefinedType("branch_", t_int, LiquidApp("!", [liq_cond])),
            check(ctx, t.otherwise, ty),
        )
        return Conjunction(c0, Conjunction(c1, c2))
    elif isinstance(t, TypeAbstraction) and isinstance(ty, TypePolymorphism):
        ty_right = type_substitution(ty, ty.name, TypeVar(t.name))
        assert isinstance(ty_right, TypePolymorphism)
        if ty_right.kind == BaseKind() and t.kind != ty_right.kind:
            return LiquidConstraint(LiquidLiteralBool(False))
        return check(ctx.with_typevar(t.name, t.kind), t.body, ty_right.body)
    else:
        (c, s) = synth(ctx, t)
        cp = sub(s, ty)
        return Conjunction(c, cp)


def check_type(ctx: TypingContext, t: Term, ty: Type) -> bool:
    """Returns whether expression t has type ty in context ctx."""
    try:
        t = ensure_anf(t)
        constraint = check(ctx, t, ty)
        return entailment(ctx, constraint)
    except CouldNotGenerateConstraintException:
        return False
    except FailedConstraintException:
        return False


<<<<<<< HEAD
def check_type_errors(ctx: TypingContext, t: Term,
                      ty: Type) -> list[Exception | str]:
=======
def check_type_errors(
    ctx: TypingContext,
    t: Term,
    ty: Type,
) -> list[Exception | str]:
>>>>>>> e8fc23f2
    """Checks whether t as type ty in ctx, but returns a list of errors."""
    try:
        t = ensure_anf(t)
        constraint = check(ctx, t, ty)
        r = entailment(ctx, constraint)
        if r:
            return []
        else:
            return [
<<<<<<< HEAD
                "Could not prove typing relation.", f"Context: {ctx}",
                f"Term: {t}", f"Type: {ty}"
=======
                "Could not prove typing relation.",
                f"Context: {ctx}",
                f"Term: {t}",
                f"Type: {ty}",
>>>>>>> e8fc23f2
            ]
    except CouldNotGenerateConstraintException as e:
        return [e]
    except FailedConstraintException as e:
        return [e]


def is_subtype(ctx: TypingContext, subt: Type, supt: Type):
    if args_size_of_type(subt) != args_size_of_type(supt):
        return False
    if subt == supt:
        return True
    if isinstance(subt, RefinedType) and subt.type == supt:
        return True
    c = sub(subt, supt)
    if isinstance(c, LiquidLiteralBool):
        return c.value
<<<<<<< HEAD
    return entailment(ctx, c)
=======
    return entailment(ctx, c)


def check_and_log_type_errors(ctx: TypingContext, p: Term, top: Type):
    """This method is designed to be called from the CLI, so it contains prints
    instead of a logger."""
    errors = check_type_errors(ctx, p, top)
    if errors:
        for error in errors:
            print(error)
        return True
    return False
>>>>>>> e8fc23f2
<|MERGE_RESOLUTION|>--- conflicted
+++ resolved
@@ -69,14 +69,10 @@
 
 
 def argument_is_typevar(ty: Type):
-    return isinstance(ty, TypeVar) or isinstance(
-<<<<<<< HEAD
-        ty, RefinedType) and isinstance(ty.type, TypeVar)
-=======
+    return (isinstance(ty, TypeVar) or isinstance(
         ty,
         RefinedType,
-    ) and isinstance(ty.type, TypeVar)
->>>>>>> e8fc23f2
+    ) and isinstance(ty.type, TypeVar))
 
 
 def prim_litbool(t: bool) -> RefinedType:
@@ -140,13 +136,9 @@
                     [
                         LiquidVar("z"),
                         LiquidApp(
-<<<<<<< HEAD
-                            t, [LiquidVar("x"), LiquidVar("y")])
-=======
                             t,
                             [LiquidVar("x"), LiquidVar("y")],
                         ),
->>>>>>> e8fc23f2
                     ],
                 ),
             ),
@@ -188,11 +180,6 @@
                     "&&",
                     [
                         ty.refinement,
-<<<<<<< HEAD
-                        LiquidApp("==",
-                                  [LiquidVar(ty.name),
-                                   LiquidVar(t.name)]),
-=======
                         LiquidApp(
                             "==",
                             [
@@ -200,7 +187,6 @@
                                 LiquidVar(t.name),
                             ],
                         ),
->>>>>>> e8fc23f2
                     ],
                 ),
             )
@@ -228,11 +214,7 @@
             return (c0, t_subs)
         else:
             raise CouldNotGenerateConstraintException(
-<<<<<<< HEAD
-                f"Application {t} is not a function.")
-=======
                 f"Application {t} is not a function.", )
->>>>>>> e8fc23f2
     elif isinstance(t, Let):
         (c1, t1) = synth(ctx, t.var_value)
         nctx: TypingContext = ctx.with_var(t.var_name, t1)
@@ -267,10 +249,7 @@
 
 
 def wrap_checks(f):
-<<<<<<< HEAD
-=======
     """Decorate that performs intermediate checks to the SMT solver."""
->>>>>>> e8fc23f2
 
     def check_(ctx: TypingContext, t: Term, ty: Type) -> Constraint:
         k = f(ctx, t, ty)
@@ -311,11 +290,7 @@
         assert liq_cond is not None
         if not check_type(ctx, t.cond, t_bool):
             raise CouldNotGenerateConstraintException(
-<<<<<<< HEAD
-                "If condition not boolean")
-=======
                 "If condition not boolean", )
->>>>>>> e8fc23f2
         c0 = check(ctx, t.cond, t_bool)
         c1 = implication_constraint(
             y,
@@ -352,16 +327,11 @@
         return False
 
 
-<<<<<<< HEAD
-def check_type_errors(ctx: TypingContext, t: Term,
-                      ty: Type) -> list[Exception | str]:
-=======
 def check_type_errors(
     ctx: TypingContext,
     t: Term,
     ty: Type,
 ) -> list[Exception | str]:
->>>>>>> e8fc23f2
     """Checks whether t as type ty in ctx, but returns a list of errors."""
     try:
         t = ensure_anf(t)
@@ -371,15 +341,10 @@
             return []
         else:
             return [
-<<<<<<< HEAD
-                "Could not prove typing relation.", f"Context: {ctx}",
-                f"Term: {t}", f"Type: {ty}"
-=======
                 "Could not prove typing relation.",
                 f"Context: {ctx}",
                 f"Term: {t}",
                 f"Type: {ty}",
->>>>>>> e8fc23f2
             ]
     except CouldNotGenerateConstraintException as e:
         return [e]
@@ -397,9 +362,6 @@
     c = sub(subt, supt)
     if isinstance(c, LiquidLiteralBool):
         return c.value
-<<<<<<< HEAD
-    return entailment(ctx, c)
-=======
     return entailment(ctx, c)
 
 
@@ -411,5 +373,4 @@
         for error in errors:
             print(error)
         return True
-    return False
->>>>>>> e8fc23f2
+    return False