from __future__ import annotations

<<<<<<< HEAD
from loguru import logger
=======
>>>>>>> b981d7df

from aeon.core.instantiation import type_substitution
from aeon.core.liquid import LiquidApp
from aeon.core.liquid import LiquidLiteralBool
from aeon.core.liquid import LiquidLiteralFloat
from aeon.core.liquid import LiquidLiteralInt
from aeon.core.liquid import LiquidVar
from aeon.core.liquid_ops import ops
from aeon.core.substitutions import liquefy
from aeon.core.substitutions import substitute_vartype
from aeon.core.substitutions import substitution_in_type
from aeon.core.terms import Abstraction
from aeon.core.terms import Annotation
from aeon.core.terms import Application
from aeon.core.terms import Hole
from aeon.core.terms import If
from aeon.core.terms import Let
from aeon.core.terms import Literal
from aeon.core.terms import Rec
from aeon.core.terms import Term
from aeon.core.terms import TypeAbstraction
from aeon.core.terms import TypeApplication
from aeon.core.terms import Var
from aeon.core.types import AbstractionType
from aeon.core.types import args_size_of_type
from aeon.core.types import BaseKind
from aeon.core.types import BaseType
from aeon.core.types import bottom
from aeon.core.types import extract_parts
from aeon.core.types import RefinedType
from aeon.core.types import t_bool
from aeon.core.types import t_float
from aeon.core.types import t_int
from aeon.core.types import t_unit
from aeon.core.types import Type
from aeon.core.types import type_free_term_vars
from aeon.core.types import TypePolymorphism
from aeon.core.types import TypeVar
from aeon.typechecking.context import TypingContext
from aeon.typechecking.entailment import entailment
from aeon.verification.helpers import simplify_constraint
from aeon.verification.horn import fresh
from aeon.verification.sub import ensure_refined
from aeon.verification.sub import implication_constraint
from aeon.verification.sub import sub
from aeon.verification.vcs import Conjunction
from aeon.verification.vcs import Constraint
from aeon.verification.vcs import LiquidConstraint
from loguru import logger

ctrue = LiquidConstraint(LiquidLiteralBool(True))


class CouldNotGenerateConstraintException(Exception):
    pass


class FailedConstraintException(Exception):
    def __init__(self, ctx, t, ty, ks):
        self.ctx = ctx
        self.t = t
        self.ty = ty
        self.ks = ks

    def __str__(self):
        return f"Constraint violated when checking if {self.t} : {self.ty}: \n {self.ks}"


def argument_is_typevar(ty: Type):
    return isinstance(ty, TypeVar) or isinstance(ty, RefinedType) and isinstance(ty.type, TypeVar)


def prim_litbool(t: bool) -> RefinedType:
    if t:
        return RefinedType("v", t_bool, LiquidVar("v"))
    else:
        return RefinedType("v", t_bool, LiquidApp("!", [LiquidVar("v")]))


def prim_litint(t: int) -> RefinedType:
    return RefinedType(
        "v",
        t_int,
        LiquidApp("==", [LiquidVar("v"), LiquidLiteralInt(t)]),
    )


def prim_litfloat(t: float) -> RefinedType:
    return RefinedType(
        "v",
        t_float,
        LiquidApp("==", [LiquidVar("v"), LiquidLiteralFloat(t)]),
    )


def prim_op(t: str) -> Type:
    # TODO add suport to floats
    i1: Type
    i2: Type
    o: Type
    if t in ["+", "*", "-", "/", "%"]:
        i1 = i2 = t_int
        o = t_int
    elif t in ["+.", "*.", "-.", "/.", "%."]:
        i1 = i2 = t_float
        o = t_float
    elif t in ["<", ">", "<=", ">="]:
        i1 = i2 = t_int
        o = t_bool
    elif t in ["&&", "||"]:
        i1 = i2 = o = t_bool
    elif t in ["==", "!="]:
        i1 = TypeVar("_op_1")
        i2 = TypeVar("_op_2")
        o = t_bool
    else:
        print(">>", t)
        assert False

    return AbstractionType(
        "x",
        i1,
        AbstractionType(
            "y",
            i2,
            RefinedType(
                "z",
                o,
                LiquidApp(
                    "==",
                    [LiquidVar("z"), LiquidApp(t, [LiquidVar("x"), LiquidVar("y")])],
                ),
            ),
        ),
    )


# patterm matching term
def synth(ctx: TypingContext, t: Term) -> tuple[Constraint, Type]:
    if isinstance(t, Literal) and t.type == t_unit:
        return (
            ctrue,
            prim_litbool(True),
        )  # TODO: Unit is encoded as True, replace with custom Sort
    elif isinstance(t, Literal) and t.type == t_bool:
        assert isinstance(t.value, bool)
        return (ctrue, prim_litbool(t.value))
    elif isinstance(t, Literal) and t.type == t_int:
        assert isinstance(t.value, int)
        return (ctrue, prim_litint(t.value))
    elif isinstance(t, Literal) and t.type == t_float:
        assert isinstance(t.value, float)
        return (ctrue, prim_litfloat(t.value))
    elif isinstance(t, Literal):
        return (ctrue, t.type)
    elif isinstance(t, Var):
        if t.name in ops:
            return (ctrue, prim_op(t.name))
        ty = ctx.type_of(t.name)
        if isinstance(ty, BaseType) or isinstance(ty, RefinedType):
            ty = ensure_refined(ty)
            assert ty.name != t.name
            # TODO if the names are equal , we must replace it for another variable
            # Self
            ty = RefinedType(
                ty.name,
                ty.type,
                LiquidApp(
                    "&&",
                    [
                        ty.refinement,
                        LiquidApp("==", [LiquidVar(ty.name), LiquidVar(t.name)]),
                    ],
                ),
            )
        if not ty:
            raise CouldNotGenerateConstraintException(
                f"Variable {t.name} not in context",
            )
        return (ctrue, ty)
    elif isinstance(t, Application):
        (c, ty) = synth(ctx, t.fun)
        if isinstance(ty, AbstractionType):
            # This is the solution to handle polymorphic "==" in refinements.
            if argument_is_typevar(ty.var_type):
                (_, b, _) = extract_parts(ty.var_type)
                assert isinstance(b, TypeVar)
                (cp, at) = synth(ctx, t.arg)
                if isinstance(at, RefinedType):
                    at = at.type  # This is a hack before inference
                return_type = substitute_vartype(ty.type, at, b.name)
            else:
                cp = check(ctx, t.arg, ty.var_type)
                return_type = ty.type
            t_subs = substitution_in_type(return_type, t.arg, ty.var_name)
            c0 = Conjunction(c, cp)
            # vs: list[str] = list(variables_free_in(c0))
            return (c0, t_subs)
        else:
            raise CouldNotGenerateConstraintException(f"Application {t} is not a function.")
    elif isinstance(t, Let):
        (c1, t1) = synth(ctx, t.var_value)
        nctx: TypingContext = ctx.with_var(t.var_name, t1)
        (c2, t2) = synth(nctx, t.body)
        assert t.var_name not in type_free_term_vars(t2)
        r = (Conjunction(c1, implication_constraint(t.var_name, t1, c2)), t2)
        return r
    elif isinstance(t, Rec):
        nrctx: TypingContext = ctx.with_var(t.var_name, t.var_type)
        c1 = check(nrctx, t.var_value, t.var_type)
        (c2, t2) = synth(nrctx, t.body)

        c1 = implication_constraint(t.var_name, t.var_type, c1)
        c2 = implication_constraint(t.var_name, t.var_type, c2)
        return (Conjunction(c1, c2), t2)
    elif isinstance(t, Annotation):
        ty = fresh(ctx, t.type)
        c = check(ctx, t.expr, ty)
        return (c, ty)
    elif isinstance(t, TypeApplication):
        (c, tabs) = synth(ctx, t.body)
        assert isinstance(tabs, TypePolymorphism)  # TODO: Check this
        ty = fresh(ctx, t.type)
        s = type_substitution(tabs.body, tabs.name, ty)
        return (c, s)
    elif isinstance(t, Hole):
        return (ctrue, bottom)
    else:
        print("Unhandled:", t)
        print("Unhandled:", type(t))
        assert False


def wrap_checks(f):
    def check_(ctx: TypingContext, t: Term, ty: Type) -> Constraint:
        k = f(ctx, t, ty)
        ks = simplify_constraint(k)
        if ks == LiquidConstraint(LiquidLiteralBool(False)):
            raise FailedConstraintException(ctx, t, ty, ks)
        else:
            return k

    return check_


# patterm matching term
@wrap_checks  # DEMO1
def check(ctx: TypingContext, t: Term, ty: Type) -> Constraint:
    if isinstance(t, Abstraction) and isinstance(ty, AbstractionType):
        ret = substitution_in_type(ty.type, Var(t.var_name), ty.var_name)
        c = check(ctx.with_var(t.var_name, ty.var_type), t.body, ret)
        return implication_constraint(t.var_name, ty.var_type, c)

    elif isinstance(t, Let):
        (c1, t1) = synth(ctx, t.var_value)
        nctx: TypingContext = ctx.with_var(t.var_name, t1)
        c2 = check(nctx, t.body, ty)
        return Conjunction(c1, implication_constraint(t.var_name, t1, c2))

    elif isinstance(t, Rec):
        t1 = fresh(ctx, t.var_type)
        nrctx: TypingContext = ctx.with_var(t.var_name, t1)
        c1 = check(nrctx, t.var_value, t.var_type)
        c2 = check(nrctx, t.body, ty)
        c1 = implication_constraint(t.var_name, t1, c1)
        c2 = implication_constraint(t.var_name, t1, c2)
        return Conjunction(c1, c2)
    elif isinstance(t, If):
        y = ctx.fresh_var()
        liq_cond = liquefy(t.cond)
        assert liq_cond is not None
        if not check_type(ctx, t.cond, t_bool):
            raise CouldNotGenerateConstraintException("If condition not boolean")
        c0 = check(ctx, t.cond, t_bool)
        c1 = implication_constraint(
            y,
            RefinedType("branch_", t_int, liq_cond),
            check(ctx, t.then, ty),
        )
        c2 = implication_constraint(
            y,
            RefinedType("branch_", t_int, LiquidApp("!", [liq_cond])),
            check(ctx, t.otherwise, ty),
        )
        return Conjunction(c0, Conjunction(c1, c2))
    elif isinstance(t, TypeAbstraction) and isinstance(ty, TypePolymorphism):
        ty_right = type_substitution(ty, ty.name, TypeVar(t.name))
        assert isinstance(ty_right, TypePolymorphism)
        if ty_right.kind == BaseKind() and t.kind != ty_right.kind:
            return LiquidConstraint(LiquidLiteralBool(False))
        return check(ctx.with_typevar(t.name, t.kind), t.body, ty_right.body)
    else:
        (c, s) = synth(ctx, t)
        cp = sub(s, ty)
        return Conjunction(c, cp)


def check_type(ctx: TypingContext, t: Term, ty: Type) -> bool:
    """Returns whether expression t has type ty in context ctx."""
    try:
        constraint = check(ctx, t, ty)
        return entailment(ctx, constraint)
    except CouldNotGenerateConstraintException:
        return False
    except FailedConstraintException:
        return False


def check_type_errors(ctx: TypingContext, t: Term, ty: Type) -> list[Exception | str]:
    """Checks whether t as type ty in ctx, but returns a list of errors."""
    try:
        constraint = check(ctx, t, ty)
        r = entailment(ctx, constraint)
        if r:
            return []
        else:
            return ["Could not prove typing relation.", f"Context: {ctx}", f"Term: {t}", f"Type: {ty}"]
    except CouldNotGenerateConstraintException as e:
        return [e]
    except FailedConstraintException as e:
        return [e]


def is_subtype(ctx: TypingContext, subt: Type, supt: Type):
    if args_size_of_type(subt) != args_size_of_type(supt):
        return False
    if subt == supt:
        return True
    if isinstance(subt, RefinedType) and subt.type == supt:
        return True
    c = sub(subt, supt)
    if isinstance(c, LiquidLiteralBool):
        return c.value
    return entailment(ctx, c)


def check_and_log_type_errors(ctx: TypingContext, p: Term, top: Type):
    errors = check_type_errors(ctx, p, top)
    if errors:
        log_typechecker_errors(errors)
        return True
    return False


def log_typechecker_errors(errors):
    logger.log("TYPECHECKER", "-------------------------------")
    logger.log("TYPECHECKER", "+  Type Checking Error        +")
    for error in errors:
        logger.log("TYPECHECKER", "-------------------------------")
        logger.log("TYPECHECKER", error)
    logger.log("TYPECHECKER", "-------------------------------")<|MERGE_RESOLUTION|>--- conflicted
+++ resolved
@@ -1,9 +1,6 @@
 from __future__ import annotations
 
-<<<<<<< HEAD
 from loguru import logger
-=======
->>>>>>> b981d7df
 
 from aeon.core.instantiation import type_substitution
 from aeon.core.liquid import LiquidApp
@@ -52,7 +49,6 @@
 from aeon.verification.vcs import Conjunction
 from aeon.verification.vcs import Constraint
 from aeon.verification.vcs import LiquidConstraint
-from loguru import logger
 
 ctrue = LiquidConstraint(LiquidLiteralBool(True))
 
