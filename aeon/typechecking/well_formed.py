--- conflicted
+++ resolved
@@ -17,13 +17,7 @@
     match t:
         case Top():
             return True  # wf_no_refinement
-<<<<<<< HEAD
-        case BaseType(name):
-            return ctx.get_type_constructor(name) is not None
-        case RefinedType(name, BaseType(_) as ty, refinement):
-=======
         case RefinedType(name, TypeConstructor(_, _) as ty, refinement):
->>>>>>> 99ece922
             inferred_type = typecheck_liquid(ctx.with_var(name, ty), refinement)
             return inferred_type == t_bool
         case TypeVar(tvname):
