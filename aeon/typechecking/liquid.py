from __future__ import annotations
from dataclasses import dataclass
import typing

from aeon.core.liquid import LiquidApp, LiquidLiteralFloat
from aeon.core.liquid import LiquidLiteralBool
from aeon.core.liquid import LiquidLiteralInt
from aeon.core.liquid import LiquidLiteralString
from aeon.core.liquid import LiquidTerm
from aeon.core.liquid import LiquidVar
from aeon.core.types import (
    AbstractionType,
    LiquidHornApplication,
    RefinedType,
    Top,
    Type,
    TypeConstructor,
    TypePolymorphism,
    TypeVar,
    t_bool,
)
from aeon.core.types import t_float
from aeon.core.types import t_int
from aeon.core.types import t_unit
from aeon.core.types import t_string
from aeon.prelude.prelude import native_types
from aeon.typechecking.context import (
    TypeBinder,
    TypeConstructorBinder,
    TypingContext,
    UninterpretedBinder,
    VariableBinder,
)

from aeon.utils.name import Name


class LiquidTypeCheckException(Exception):
    pass


@dataclass
class LiquidTypeCheckingContext:
    known_types: list[TypeConstructor]
    variables: dict[Name, TypeConstructor | TypeVar | TypeConstructor]
    functions: dict[Name, list[TypeConstructor | TypeVar | TypeConstructor]]


<<<<<<< HEAD
def lower_abstraction_type(ty: Type) -> list[BaseType | TypeVar | TypeConstructor]:
    args: list[BaseType | TypeVar | TypeConstructor] = []
=======
def lower_abstraction_type(ty: Type) -> list[TypeConstructor | TypeVar | TypeConstructor]:
    args: list[TypeConstructor | TypeVar | TypeConstructor] = []
>>>>>>> 99ece922
    while True:
        match ty:
            # TODO: Should these be removed?
            case Top() | RefinedType(_, Top(), _):
                return args + [t_unit]
            case TypeVar(_):
                assert args
                return args + [ty]
            case (
                AbstractionType(_, RefinedType(_, aty, _), RefinedType(_, rty, _))
                | AbstractionType(_, RefinedType(_, aty, _), rty)
                | AbstractionType(_, aty, rty)
            ):
                match aty:
                    case TypeConstructor(_, _) | TypeVar(_):
                        args.append(aty)
                    case Top():
                        args.append(t_unit)
                    case _:
                        # For Higher-order functions, we use an int parameter.
                        args.append(t_int)
                ty = rty
            case TypePolymorphism(_, _, body):
                return lower_abstraction_type(body)
            case TypeConstructor(_, _):
                return args + [ty]
            case RefinedType(_, bt, _):
                return args + [bt]
            case _:
                assert False, f"Unknown type {ty} when lowering to liquid"


T = typing.TypeVar("T")


def flatten(xs: list[list[T]]) -> list[T]:
    return [x for y in xs for x in y]


def lower_context(ctx: TypingContext) -> LiquidTypeCheckingContext:
    known_types: list[Name] = native_types + []
    variables: dict[Name, TypeConstructor | TypeVar | TypeConstructor] = {}
    functions = {}

    for entry in ctx.entries[::-1]:
        match entry:
            case VariableBinder(name, TypeConstructor(_) as bt):
                variables[name] = bt
            case VariableBinder(name, TypeConstructor(_, _) as bt):
                variables[name] = bt
            case VariableBinder(name, TypeVar(tvname)):
                known_types.append(tvname)
                variables[name] = TypeVar(tvname)
            case VariableBinder(name, TypePolymorphism(_, _, _) as ty):
                functions[name] = lower_abstraction_type(ty)
            case TypeBinder(name, _):
                known_types.append(name)
<<<<<<< HEAD
                ctx = prev
            case UninterpretedBinder(prev, name, AbstractionType(_, _, _) as ty) | VariableBinder(
                prev, name, AbstractionType(_, _, _) as ty
            ):
                functions[name] = lower_abstraction_type(ty)
                ctx = prev
            case VariableBinder(prev, name, RefinedType(_, BaseType(_) as bt, _)):
=======
            case UninterpretedBinder(name, AbstractionType(_, _, _) as ty) | VariableBinder(
                name, AbstractionType(_, _, _) as ty
            ):
                functions[name] = lower_abstraction_type(ty)
            case UninterpretedBinder(name, TypePolymorphism(_, _, AbstractionType(_, _, _)) as ty):
                functions[name] = lower_abstraction_type(ty)
            case VariableBinder(name, RefinedType(_, TypeConstructor(_) as bt, _)):
>>>>>>> 99ece922
                variables[name] = bt
            case VariableBinder(name, RefinedType(_, TypeConstructor(_, _) as bt, _)):
                variables[name] = bt
            case TypeConstructorBinder(_, _):
                pass
            case _:
                assert False, f"Unknown context type {entry} ({type(entry)})"

<<<<<<< HEAD
    return LiquidTypeCheckingContext([BaseType(n) for n in known_types], variables, functions)
=======
    return LiquidTypeCheckingContext([TypeConstructor(n) for n in known_types], variables, functions)
>>>>>>> 99ece922


def type_infer_liquid(
    ctx: LiquidTypeCheckingContext,
    liq: LiquidTerm,
) -> TypeConstructor | TypeVar:
    match liq:
        case LiquidLiteralBool(_):
            return t_bool
        case LiquidLiteralInt(_):
            return t_int
        case LiquidLiteralFloat(_):
            return t_float
        case LiquidLiteralString(_):
            return t_string
        case LiquidVar(name):
            if name not in ctx.variables:
<<<<<<< HEAD
                raise LiquidTypeCheckException(f"Variable {name} not in context in {liq}.")
            rt = ctx.variables[name]
            assert isinstance(rt, BaseType)
            return rt
=======
                raise LiquidTypeCheckException(f"Variable {name} not in context in {ctx}.")

            match ctx.variables[name]:
                case TypeConstructor(_, []) as ty:
                    return ty
                case TypeConstructor(_, _):
                    return t_int
                case TypeVar(_) as ty:
                    return ty
                case _:
                    raise LiquidTypeCheckException("Could not find type for {liq} ({ctx.variables[name]})")
>>>>>>> 99ece922
        case LiquidApp(fun, args):
            if fun not in ctx.functions:
                raise LiquidTypeCheckException(f"Function {fun} not in context in {liq} ({ctx.functions}).")
            ftype = ctx.functions[fun]
            equalities: dict[Name, TypeConstructor | TypeVar] = {}

            def resolve_type(ty: Type) -> TypeConstructor | TypeVar:
                match ty:
                    case TypeConstructor(_, _):
                        return ty
                    case TypeVar(tv):
                        if tv in equalities:
                            return resolve_type(equalities[tv])
                        else:
                            return ty
                    case _:
                        assert False, "unknown stuff"

            if len(ftype) != len(args) + 1:
                raise LiquidTypeCheckException(
                    f"Function application {liq} needs {len(ftype) - 1} arguments, but was passed {len(args)}."
                )
            type_of_args = []

            for arg, exp_t in zip(args, ftype):
                k = type_infer_liquid(ctx, arg)
                type_of_args.append(k)
                match (k, exp_t):
                    case (TypeConstructor(t), TypeConstructor(e)):
                        if t != e:
                            raise LiquidTypeCheckException(
                                f"Argument {arg} in {liq} is expected to be of type {exp_t}, but {k} was found instead."
                            )
                    case (TypeConstructor(t), TypeVar(name)):
                        if name not in equalities:
                            equalities[name] = resolve_type(k)
                        elif resolve_type(TypeVar(name)) != k:
                            raise LiquidTypeCheckException(
                                f"Argument {arg} in {liq} is expected to be of type {exp_t} ({equalities[name]}), but {k} was found instead."
                            )
                    case (TypeVar(t), TypeVar(name)):
                        if name not in equalities:
                            equalities[name] = resolve_type(k)
                        elif resolve_type(TypeVar(name)) != k:
                            raise LiquidTypeCheckException(
                                f"Argument {arg} in {liq} is expected to be of type {exp_t}, but {k} was found instead."
                            )
                    case _:
                        raise LiquidTypeCheckException(
                            f"Could not unify {k} ({type(k)}) and {exp_t} ({type(exp_t)}) in {liq}."
                        )

            def is_base_type_in(t: Type, names: list[str]) -> bool:
                match t:
                    case TypeConstructor(Name(name, _)):
                        return name in names
                    case _:
                        return False

            first_argument = type_of_args[0]
            match fun:
                case Name(fun_name, _):
                    if fun_name in ["<", "<=", ">", ">="]:
                        if not is_base_type_in(first_argument, ["Float", "Int"]) and not isinstance(
                            type_of_args[0], TypeVar
                        ):
                            raise LiquidTypeCheckException(f"Function {fun_name} only applies to Floats or Ints.")
                    elif fun_name in ["==", "!="] and not isinstance(first_argument, TypeVar):
                        # TODO: Add type equality
                        if not is_base_type_in(first_argument, ["Unit", "Bool", "Float", "Int", "String"]):
                            raise LiquidTypeCheckException(f"Function {fun_name} only applies to built-in types.")
                    elif fun_name in ["+", "-", "*", "/"] and not isinstance(first_argument, TypeVar):
                        if not is_base_type_in(first_argument, ["Float", "Int"]):
                            raise LiquidTypeCheckException(f"Function {fun_name} only applies to Floats or Ints.")
            return resolve_type(ftype[-1])
        case LiquidHornApplication(_, _):
            return t_bool
        case _:
            assert False, f"Constructed {liq} ({type(liq)}) not supported."


def check_liquid(
    ctx: LiquidTypeCheckingContext,
    liq: LiquidTerm,
    exp: TypeConstructor,
) -> bool:
    try:
        t = type_infer_liquid(ctx, liq)
        return t == exp
    except LiquidTypeCheckException:
        return False


def typecheck_liquid(
    ctx: TypingContext,
    liq: LiquidTerm,
) -> Type | None:
    assert isinstance(ctx, TypingContext)
    v = type_infer_liquid(lower_context(ctx), liq)
    return v<|MERGE_RESOLUTION|>--- conflicted
+++ resolved
@@ -46,13 +46,8 @@
     functions: dict[Name, list[TypeConstructor | TypeVar | TypeConstructor]]
 
 
-<<<<<<< HEAD
-def lower_abstraction_type(ty: Type) -> list[BaseType | TypeVar | TypeConstructor]:
-    args: list[BaseType | TypeVar | TypeConstructor] = []
-=======
 def lower_abstraction_type(ty: Type) -> list[TypeConstructor | TypeVar | TypeConstructor]:
     args: list[TypeConstructor | TypeVar | TypeConstructor] = []
->>>>>>> 99ece922
     while True:
         match ty:
             # TODO: Should these be removed?
@@ -110,15 +105,6 @@
                 functions[name] = lower_abstraction_type(ty)
             case TypeBinder(name, _):
                 known_types.append(name)
-<<<<<<< HEAD
-                ctx = prev
-            case UninterpretedBinder(prev, name, AbstractionType(_, _, _) as ty) | VariableBinder(
-                prev, name, AbstractionType(_, _, _) as ty
-            ):
-                functions[name] = lower_abstraction_type(ty)
-                ctx = prev
-            case VariableBinder(prev, name, RefinedType(_, BaseType(_) as bt, _)):
-=======
             case UninterpretedBinder(name, AbstractionType(_, _, _) as ty) | VariableBinder(
                 name, AbstractionType(_, _, _) as ty
             ):
@@ -126,7 +112,6 @@
             case UninterpretedBinder(name, TypePolymorphism(_, _, AbstractionType(_, _, _)) as ty):
                 functions[name] = lower_abstraction_type(ty)
             case VariableBinder(name, RefinedType(_, TypeConstructor(_) as bt, _)):
->>>>>>> 99ece922
                 variables[name] = bt
             case VariableBinder(name, RefinedType(_, TypeConstructor(_, _) as bt, _)):
                 variables[name] = bt
@@ -135,11 +120,7 @@
             case _:
                 assert False, f"Unknown context type {entry} ({type(entry)})"
 
-<<<<<<< HEAD
-    return LiquidTypeCheckingContext([BaseType(n) for n in known_types], variables, functions)
-=======
     return LiquidTypeCheckingContext([TypeConstructor(n) for n in known_types], variables, functions)
->>>>>>> 99ece922
 
 
 def type_infer_liquid(
@@ -157,12 +138,6 @@
             return t_string
         case LiquidVar(name):
             if name not in ctx.variables:
-<<<<<<< HEAD
-                raise LiquidTypeCheckException(f"Variable {name} not in context in {liq}.")
-            rt = ctx.variables[name]
-            assert isinstance(rt, BaseType)
-            return rt
-=======
                 raise LiquidTypeCheckException(f"Variable {name} not in context in {ctx}.")
 
             match ctx.variables[name]:
@@ -174,7 +149,6 @@
                     return ty
                 case _:
                     raise LiquidTypeCheckException("Could not find type for {liq} ({ctx.variables[name]})")
->>>>>>> 99ece922
         case LiquidApp(fun, args):
             if fun not in ctx.functions:
                 raise LiquidTypeCheckException(f"Function {fun} not in context in {liq} ({ctx.functions}).")
