from dataclasses import dataclass, field

from aeon.core.liquid import LiquidLiteralBool, LiquidTerm
from aeon.core.types import AbstractionType, TypeConstructor


class SMTSolvingException(Exception):
    pass


@dataclass
class SMTQuery:
    types: list[str] = field(default_factory=list)
    functions: dict[str, AbstractionType] = field(default_factory=lambda: {})
<<<<<<< HEAD
    variables: dict[str, BaseType] = field(default_factory=lambda: {})
    premises: list[LiquidTerm] = field(default_factory=lambda: [])
=======
    variables: dict[str, TypeConstructor] = field(default_factory=lambda: {})
    premises: list[LiquidTerm] = field(default_factory=list)
>>>>>>> 99ece922
    conclusion: LiquidTerm = field(default_factory=lambda: LiquidLiteralBool(True))<|MERGE_RESOLUTION|>--- conflicted
+++ resolved
@@ -12,11 +12,6 @@
 class SMTQuery:
     types: list[str] = field(default_factory=list)
     functions: dict[str, AbstractionType] = field(default_factory=lambda: {})
-<<<<<<< HEAD
-    variables: dict[str, BaseType] = field(default_factory=lambda: {})
-    premises: list[LiquidTerm] = field(default_factory=lambda: [])
-=======
     variables: dict[str, TypeConstructor] = field(default_factory=lambda: {})
     premises: list[LiquidTerm] = field(default_factory=list)
->>>>>>> 99ece922
     conclusion: LiquidTerm = field(default_factory=lambda: LiquidLiteralBool(True))