from __future__ import annotations

from typing import Any
from typing import Sequence

from aeon.core.liquid import LiquidApp
from aeon.core.liquid import LiquidHole
from aeon.core.liquid import LiquidLiteralBool
from aeon.core.liquid import LiquidLiteralInt
from aeon.core.liquid import LiquidLiteralString
from aeon.core.liquid import LiquidTerm
from aeon.core.liquid import LiquidVar
from aeon.core.liquid_ops import all_ops
from aeon.core.liquid_ops import mk_liquid_and
from aeon.core.substitutions import substitution_in_liquid
from aeon.core.types import AbstractionType
from aeon.core.types import BaseType
from aeon.core.types import Bottom
from aeon.core.types import RefinedType
from aeon.core.types import t_bool
from aeon.core.types import t_int
from aeon.core.types import Top
from aeon.core.types import Type
from aeon.typechecking.context import EmptyContext
from aeon.typechecking.context import TypingContext
from aeon.typechecking.context import VariableBinder
from aeon.typechecking.liquid import type_infer_liquid
from aeon.verification.helpers import constraint_builder
from aeon.verification.helpers import end
from aeon.verification.helpers import imp
from aeon.verification.smt import smt_valid
from aeon.verification.vcs import Conjunction
from aeon.verification.vcs import Constraint
from aeon.verification.vcs import Implication
from aeon.verification.vcs import LiquidConstraint

Assignment = dict[str, list[LiquidTerm]]


def smt_base_type(ty: Type) -> str | None:
    if isinstance(ty, AbstractionType):
        return None
    if isinstance(ty, BaseType):
        return str(ty)
    elif isinstance(ty, RefinedType):
        return smt_base_type(ty.type)
    else:
        return None


def fresh(context: TypingContext, ty: Type) -> Type:
    if isinstance(ty, BaseType):
        return ty
    elif isinstance(ty, RefinedType) and isinstance(ty.refinement, LiquidHole):
        id = context.fresh_var()
        v = f"v_{id}"
        args: list[tuple[LiquidTerm, str]] = []
        for n, t in context.vars() + [(v, ty.type)]:
            stp = smt_base_type(t)
            if stp:
                args.append((LiquidVar(n), stp))
        return RefinedType(v, ty.type, LiquidHole(f"{id}", args))
    elif isinstance(ty, RefinedType):
        return ty
    elif isinstance(ty, AbstractionType):
        sp = fresh(context, ty.var_type)
        tp = fresh(context.with_var(ty.var_name, ty.var_type), ty.type)
        return AbstractionType(ty.var_name, sp, tp)
    elif isinstance(ty, Top):
        return ty
    elif isinstance(ty, Bottom):
        return ty
    else:
        print(ty)
        assert False


def obtain_holes(t: LiquidTerm) -> list[LiquidHole]:
    if isinstance(t, LiquidHole):
        return [t]
<<<<<<< HEAD
    elif (isinstance(t, LiquidLiteralBool) or isinstance(t, LiquidLiteralInt)
          or isinstance(t, LiquidLiteralString)):
=======
    elif isinstance(t, LiquidLiteralBool) or isinstance(t, LiquidLiteralInt) or isinstance(t, LiquidLiteralString):
>>>>>>> 62563d87
        return []
    elif isinstance(t, LiquidVar):
        return []
    elif isinstance(t, LiquidApp):
        holes: list[LiquidHole] = []
        for h in t.args:
            holes = holes + obtain_holes(h)
        return holes
    else:
        assert False


def obtain_holes_constraint(c: Constraint) -> list[LiquidHole]:
    if isinstance(c, LiquidConstraint):
        return obtain_holes(c.expr)
    elif isinstance(c, Conjunction):
        return obtain_holes_constraint(c.c1) + obtain_holes_constraint(c.c2)
    elif isinstance(c, Implication):
        return obtain_holes(c.pred) + obtain_holes_constraint(c.seq)
    else:
        assert False


def contains_horn(t: LiquidTerm) -> bool:
<<<<<<< HEAD
    if (isinstance(t, LiquidLiteralInt) or isinstance(t, LiquidLiteralBool)
            or isinstance(t, LiquidLiteralString)):
=======
    if isinstance(t, LiquidLiteralInt) or isinstance(t, LiquidLiteralBool) or isinstance(t, LiquidLiteralString):
>>>>>>> 62563d87
        return False
    elif isinstance(t, LiquidVar):
        return False
    elif isinstance(t, LiquidHole):
        return True
    elif isinstance(t, LiquidApp):
        return all([contains_horn(arg) for arg in t.args])
    else:
        assert False


def contains_horn_constraint(c: Constraint):
    if isinstance(c, LiquidConstraint):
        return contains_horn(c.expr)
    elif isinstance(c, Conjunction):
        return contains_horn_constraint(c.c1) or contains_horn_constraint(c.c2)
    elif isinstance(c, Implication):
        return contains_horn(c.pred) or contains_horn_constraint(c.seq)
    else:
        assert False


def wellformed_horn(predicate: LiquidTerm):
    if not contains_horn(predicate):
        return True
    elif (isinstance(predicate, LiquidApp) and predicate.fun == "&&"
          and not contains_horn(predicate.args[0])
          and isinstance(predicate.args[1], LiquidHole)):
        return True
    elif isinstance(predicate, LiquidHole):
        return True
    else:
        return False


def mk_arg(i: int) -> str:
    return f"_{i}"


def get_possible_args(vars: Sequence[tuple[LiquidTerm, str]], arity: int):
    if arity == 0:
        yield []
    else:
        for base in get_possible_args(vars, arity - 1):
            for i, (_, _) in enumerate(vars):
                yield [LiquidVar(mk_arg(i))] + base
                yield [LiquidLiteralBool(True)] + base
                yield [LiquidLiteralBool(False)] + base
                yield [LiquidLiteralInt(0)] + base
                yield [LiquidLiteralInt(1)] + base


def reverse_type(t: str) -> Type:
    return {"Int": t_int, "Bool": t_bool}[t]


def build_possible_assignment(hole: LiquidHole):
    ctx: TypingContext = EmptyContext()
    for i, (_, t) in enumerate(hole.argtypes):
        ctx = VariableBinder(ctx, mk_arg(i), reverse_type(t))
    for opn, opt in all_ops:
        arity = len(opt) - 1
        for args in get_possible_args(hole.argtypes, arity):
            if not any([isinstance(a, LiquidVar) for a in args]):
                continue
            app = LiquidApp(opn, list(args))
            if type_infer_liquid(ctx, app) == t_bool:
                yield app


def build_initial_assignment(c: Constraint) -> Assignment:
    holes = obtain_holes_constraint(c)
    assign: dict[str, list[LiquidTerm]] = {}
    for h in holes:
        assign[h.name] = list(build_possible_assignment(h))
    return assign


def merge_assignments(xs: list[LiquidTerm]) -> LiquidTerm:
    b = LiquidLiteralBool(True)
    for c in xs:
        b = mk_liquid_and(b, c)
    return b


def split(c: Constraint) -> list[Constraint]:
    if isinstance(c, LiquidConstraint):
        return [c]
    elif isinstance(c, Conjunction):
        return split(c.c1) + split(c.c2)
    elif isinstance(c, Implication):
        return [Implication(c.name, c.base, c.pred, cp) for cp in split(c.seq)]
    assert False


def build_forall_implication(
    vs: list[tuple[str, Type]],
    p: LiquidTerm,
    c: Constraint,
) -> Constraint:
    if not vs:
        return c
    lastEl = vs[-1]
    assert isinstance(lastEl[1], BaseType)
    cf = Implication(lastEl[0], lastEl[1], p, c)
    for n, t in vs[-2::-1]:
        assert isinstance(t, BaseType)
        cf = Implication(n, t, LiquidLiteralBool(True), cf)
    return cf


def simpl(vs: list[tuple[str, Type]], p: LiquidTerm, c: Constraint) -> Constraint:
    if isinstance(c, Implication):
        return simpl(vs + [(c.name, c.base)], mk_liquid_and(p, c.pred), c.seq)
    else:
        return build_forall_implication(vs, p, c)


def flat(c: Constraint) -> list[Constraint]:
    return [simpl([], LiquidLiteralBool(True), cp) for cp in split(c)]


def has_k_head(c: Constraint) -> bool:
    if isinstance(c, Conjunction):
        assert False
    elif isinstance(c, Implication):
        return has_k_head(c.seq)
    elif isinstance(c, LiquidConstraint):
        if isinstance(c.expr, LiquidHole):
            return True
        else:
            return False
    else:
        assert False


def apply_constraint(assign: Assignment, c: Constraint) -> Constraint:
    if isinstance(c, LiquidConstraint):
        return LiquidConstraint(apply_liquid(assign, c.expr))
    elif isinstance(c, Conjunction):
        return Conjunction(
            apply_constraint(assign, c.c1),
            apply_constraint(assign, c.c2),
        )
    elif isinstance(c, Implication):
        return Implication(
            c.name,
            c.base,
            apply_liquid(assign, c.pred),
            apply_constraint(assign, c.seq),
        )
    assert False


def fill_horn_arguments(h: LiquidHole, candidate: LiquidTerm) -> LiquidTerm:
    for i, (n, _) in enumerate(h.argtypes):
        assert isinstance(n, LiquidTerm)
        candidate = substitution_in_liquid(candidate, n, mk_arg(i))
    return candidate


def apply_liquid(assign: Assignment, c: LiquidTerm) -> LiquidTerm:
    if isinstance(c, LiquidHole):
        assert c.name in assign
        ne = assign[c.name]
        return fill_horn_arguments(c, merge_assignments(ne))
    elif isinstance(c, LiquidApp):
        return LiquidApp(c.fun, [apply_liquid(assign, ci) for ci in c.args])
    else:
        return c


def apply(assign: Assignment, c: Any):
    if isinstance(c, Constraint):
        return apply_constraint(assign, c)
    elif isinstance(c, LiquidTerm):
        return apply_liquid(assign, c)
    assert False


def extract_components_of_imp(
    c: Constraint,
) -> tuple[list[tuple[str, Type]], tuple[LiquidTerm, LiquidTerm]]:
    assert isinstance(c, Implication)
    if isinstance(c.seq, LiquidConstraint):
        vs: list[tuple[str, Type]] = [(c.name, c.base)]
        p = c.pred
        h = c.seq.expr
        return (vs, (p, h))
    elif isinstance(c.seq, Implication):
        (vs1, (p, h)) = extract_components_of_imp(c.seq)
        vsh = [(c.name, c.base)]
        return (vsh + vs1, (p, h))
    else:
        assert False


def weaken(assign, c: Constraint) -> Assignment:
    (vs, (p, h)) = extract_components_of_imp(c)

    # TODO: double check this assert
    assert isinstance(h, LiquidHole)
    assert h.name in assign
    current_rep = assign[h.name]

    def keep(q: LiquidTerm) -> bool:
        # TODO: double check this assert
        assert isinstance(h, LiquidHole)
        qp = fill_horn_arguments(h, q)
        nc = constraint_builder(vs, imp(apply(assign, p), end(qp)))
        return smt_valid(nc)

    qsp = [q for q in current_rep if keep(q)]
    return {h.name: qsp}


def fixpoint(cs: list[Constraint], assign) -> Assignment:
    ncs = [c for c in cs if not smt_valid(apply(assign, c))]
    if not ncs:
        return assign
    else:
        return fixpoint(cs, weaken(assign, ncs[0]))


def solve(c: Constraint) -> bool:
    # Performance improvement
    if not contains_horn_constraint(c):
        return smt_valid(c)
    cs = flat(c)
    csk = [c for c in cs if has_k_head(c)]
    csp = [c for c in cs if not has_k_head(c)]
    assignment0: Assignment = build_initial_assignment(c)
    subst = fixpoint(csk, assignment0)
    merged_csps: Constraint
    merged_csps = LiquidConstraint(LiquidLiteralBool(True))
    for pi in csp:
        merged_csps = Conjunction(merged_csps, pi)
    return smt_valid(apply(subst, merged_csps))<|MERGE_RESOLUTION|>--- conflicted
+++ resolved
@@ -78,12 +78,7 @@
 def obtain_holes(t: LiquidTerm) -> list[LiquidHole]:
     if isinstance(t, LiquidHole):
         return [t]
-<<<<<<< HEAD
-    elif (isinstance(t, LiquidLiteralBool) or isinstance(t, LiquidLiteralInt)
-          or isinstance(t, LiquidLiteralString)):
-=======
     elif isinstance(t, LiquidLiteralBool) or isinstance(t, LiquidLiteralInt) or isinstance(t, LiquidLiteralString):
->>>>>>> 62563d87
         return []
     elif isinstance(t, LiquidVar):
         return []
@@ -108,12 +103,7 @@
 
 
 def contains_horn(t: LiquidTerm) -> bool:
-<<<<<<< HEAD
-    if (isinstance(t, LiquidLiteralInt) or isinstance(t, LiquidLiteralBool)
-            or isinstance(t, LiquidLiteralString)):
-=======
     if isinstance(t, LiquidLiteralInt) or isinstance(t, LiquidLiteralBool) or isinstance(t, LiquidLiteralString):
->>>>>>> 62563d87
         return False
     elif isinstance(t, LiquidVar):
         return False
