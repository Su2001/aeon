from __future__ import annotations

from dataclasses import dataclass
from functools import reduce
from typing import Any
from typing import Generator
from loguru import logger

from z3 import Function
from z3 import Int
from z3 import Solver
from z3 import sat
from z3 import unknown
from z3.z3 import And
from z3.z3 import Bool
from z3.z3 import BoolRef
from z3.z3 import BoolSort
from z3.z3 import Const
from z3.z3 import DeclareSort
from z3.z3 import Float64
from z3.z3 import Implies
from z3.z3 import IntSort
from z3.z3 import Not
from z3.z3 import Or
from z3.z3 import String
from z3.z3 import StringSort
from z3.z3 import SortRef
from z3.z3types import Z3Exception

from aeon.core.liquid import LiquidApp
from aeon.core.types import LiquidHornApplication, TypeConstructor
from aeon.core.liquid import LiquidLiteralBool
from aeon.core.liquid import LiquidLiteralFloat
from aeon.core.liquid import LiquidLiteralInt
from aeon.core.liquid import LiquidLiteralString
from aeon.core.liquid import LiquidTerm
from aeon.core.liquid import LiquidVar
from aeon.core.liquid_ops import mk_liquid_and
from aeon.core.substitutions import substitution_in_liquid
from aeon.core.types import AbstractionType, RefinedType, Top, TypePolymorphism
from aeon.core.types import Type
from aeon.core.types import TypeVar
from aeon.core.types import t_bool, t_int, t_float, t_string, t_unit
from aeon.verification.vcs import Conjunction
from aeon.verification.vcs import Constraint
from aeon.verification.vcs import Implication
from aeon.verification.vcs import LiquidConstraint
from aeon.verification.vcs import UninterpretedFunctionDeclaration
from aeon.utils.name import Name, fresh_counter

smt_function_types: dict[str, list[Type]] = {
    "smtEqInt": [t_int, t_int, t_bool],
    "smtEqFloat": [t_float, t_float, t_bool],
    "smtEqBool": [t_float, t_float, t_bool],
    "smtEqString": [t_string, t_string, t_bool],
    "smtNeqInt": [t_int, t_int, t_bool],
    "smtNeqFloat": [t_float, t_float, t_bool],
    "smtNeqBool": [t_float, t_float, t_bool],
    "smtNeqString": [t_string, t_string, t_bool],
    "smtNot": [t_bool, t_bool],
    "smtLeqInt": [t_int, t_int, t_bool],
    "smtLeqFloat": [t_float, t_float, t_bool],
    "smtLtInt": [t_int, t_int, t_bool],
    "smtLtFloat": [t_float, t_float, t_bool],
    "smtAnd": [t_bool, t_bool, t_bool],
    "smtOr": [t_bool, t_bool, t_bool],
    "smtPlusInt": [t_int, t_int, t_int],
    "smtMinusInt": [t_int, t_int, t_int],
    "smtMultInt": [t_int, t_int, t_int],
    "smtDivInt": [t_int, t_int, t_int],
    "smtModInt": [t_int, t_int, t_int],
    "smtPlusFloat": [t_float, t_float, t_float],
    "smtMinusFloat": [t_float, t_float, t_float],
    "smtMultFloat": [t_float, t_float, t_float],
    "smtDivFloat": [t_float, t_float, t_float],
    "smtImplies": [t_bool, t_bool, t_bool],
}

smt_function_translation: dict[str, list[str]] = {
    "==": ["smtEqBool", "smtEqInt", "smtEqFloat", "smtEqString"],
    "!=": ["smtNeqBool", "smtNeqInt", "smtNeqFloat", "smtNeqString"],
    "!": ["smtNot"],
    "<": ["smtLeqInt", "smtLeqFloat"],
    "<=": ["smtLtInt", "smtLtFloat"],
    "&&": ["smtAnd"],
    "||": ["smtOr"],
    "+": ["smtPlusInt", "smtPlusFloat"],
    "-": ["smtMinusInt", "smtMinusFloat"],
    "*": ["smtMultInt", "smtMultFloat"],
    "/": ["smtDivInt", "smtDivFloat"],
    "%": ["smtModInt"],
    "-->": ["smtImplies"],
}

base_functions: dict[str, Any] = {
    "==": lambda x, y: x == y,
    "!=": lambda x, y: x != y,
    "<": lambda x, y: x < y,
    "<=": lambda x, y: x <= y,
    ">": lambda x, y: x > y,
    ">=": lambda x, y: x >= y,
    "!": lambda x: Not(x),
    "&&": lambda x, y: And(x, y),
    "||": lambda x, y: Or(x, y),
    "+": lambda x, y: x + y,
    "-": lambda x, y: x - y,
    "*": lambda x, y: x * y,
    "/": lambda x, y: x / y,
    "%": lambda x, y: x % y,
    "-->": lambda x, y: Implies(x, y),
}


@dataclass
class SMTContext:
    sorts: list[str]
    functions: dict[str, AbstractionType]
    variables: dict[str, TypeConstructor]
    premises: list[LiquidTerm]

<<<<<<< HEAD
    def with_sort(self, name: str) -> SMTContext:
        return SMTContext(self.sorts + [name], self.functions, self.variables, self.premises)

    def with_function(self, name: str, ty: AbstractionType) -> SMTContext:
        return SMTContext(self.sorts, {**self.functions, name: ty}, self.variables, self.premises)

    def with_var(self, name: str, ty: BaseType) -> SMTContext:
        return SMTContext(self.sorts, self.functions, {**self.variables, name: ty}, self.premises)
=======
    def with_sort(self, name: Name) -> SMTContext:
        return SMTContext(self.sorts + [str(name)], self.functions, self.variables, self.premises)

    def with_function(self, name: Name, ty: AbstractionType) -> SMTContext:
        return SMTContext(self.sorts, {**self.functions, str(name): ty}, self.variables, self.premises)

    def with_var(self, name: Name, ty: TypeConstructor) -> SMTContext:
        return SMTContext(self.sorts, self.functions, {**self.variables, str(name): ty}, self.premises)
>>>>>>> 99ece922

    def with_premise(self, p: LiquidTerm) -> SMTContext:
        return SMTContext(self.sorts, self.functions, self.variables, self.premises + [p])


@dataclass(init=False)
class CanonicConstraint:
    """Represents SMT-valid constraints."""

    sorts: list[str]
    functions: dict[str, AbstractionType]
    variables: dict[str, TypeConstructor]
    premise: LiquidTerm
    conclusion: LiquidTerm

    def __init__(self, ctx: SMTContext, pos: LiquidTerm):
        self.sorts = ctx.sorts
        self.functions = ctx.functions
        self.variables = ctx.variables
        self.premise = reduce(mk_liquid_and, ctx.premises, LiquidLiteralBool(True))
        self.conclusion = pos


<<<<<<< HEAD
def rename_constraint(c: Constraint, old_name: str, new_name: str) -> Constraint:
=======
def rename_constraint(c: Constraint, old_name: Name, new_name: Name) -> Constraint:
>>>>>>> 99ece922
    """Renames a binder within the constraint, to make it is unique."""
    match c:
        case LiquidConstraint(expr):
            nexpr = substitution_in_liquid(expr, LiquidVar(new_name), old_name)
            return LiquidConstraint(expr=nexpr)
        case Conjunction(c1, c2):
            return Conjunction(rename_constraint(c1, old_name, new_name), rename_constraint(c2, old_name, new_name))
        case Implication(name, base, pred, seq):
            if name == new_name:
                return c
            else:
                npred = substitution_in_liquid(pred, LiquidVar(new_name), old_name)
                nseq = rename_constraint(seq, old_name, new_name)
                return Implication(name, base, npred, nseq)
        case UninterpretedFunctionDeclaration(name, absty, seq):
            nseq = rename_constraint(seq, old_name, new_name)
            return UninterpretedFunctionDeclaration(name, absty, nseq)
        case _:
            assert False, f"Unexpected case {c} ({type(c)})"


<<<<<<< HEAD
def get_new_name(name: str, used_vars: list[str]) -> None | str:
    """If a new name for a variable is needed, return it, otherwise return
    None."""
    while name in used_vars:
        name = name + "_"
    return name


=======
>>>>>>> 99ece922
def flatten(c: Constraint, ctx: SMTContext | None = None) -> Generator[CanonicConstraint]:
    """Flattens a constraint into a list of SMT-valid constraints."""
    if ctx is None:
        ctx = SMTContext(["Top"], {}, {}, [])
    match c:
        case LiquidConstraint(expr):
            yield CanonicConstraint(ctx, expr)
        case Conjunction(c1, c2):
            yield from flatten(c1, ctx)
            yield from flatten(c2, ctx)
        case Implication(oname, base, pred, seq):
<<<<<<< HEAD
            name = get_new_name(oname, list(ctx.variables.keys()))
            if name != oname:
                seq = rename_constraint(seq, oname, name)
                assert isinstance(c, Implication)
            if isinstance(base, TypeVar):
                base = BaseType(base.name)
            elif isinstance(base, TypeConstructor):
                base = BaseType(base.name + "_" + "_".join(str(a) for a in base.args))
            assert isinstance(base, BaseType), f"{base} ({type(base)}) is not a base type."
            yield from flatten(seq, ctx.with_var(name, base).with_premise(pred))
        case UninterpretedFunctionDeclaration(oname, ty, seq):
            name = get_new_name(oname, list(ctx.functions.keys()))
            if name != oname:
                seq = rename_constraint(seq, oname, name)
                assert isinstance(c, UninterpretedFunctionDeclaration)
=======
            name = Name(oname.name, fresh_counter.fresh())
            pred = substitution_in_liquid(pred, LiquidVar(name), oname)
            seq = rename_constraint(seq, oname, name)
            match base:
                case TypeVar(iname):
                    base = TypeConstructor(iname)
                case TypeConstructor(iname, []):
                    pass
                case TypeConstructor(iname, args):
                    mangle_name = str(iname) + "_" + "_".join(str(a) for a in args)
                    nname = Name(mangle_name, fresh_counter.fresh())
                    base = TypeConstructor(nname)
                case _:
                    assert False, f"{base} ({type(base)}) is not a base type."
            yield from flatten(seq, ctx.with_var(name, base).with_premise(pred))
        case UninterpretedFunctionDeclaration(name, ty, seq):
            assert isinstance(c, UninterpretedFunctionDeclaration)
>>>>>>> 99ece922
            yield from flatten(seq, ctx.with_function(name, ty))
        case _:
            assert False, f"Cannot flatten {c}."


s = Solver()
(s.set(timeout=200),)


def smt_valid(constraint: Constraint) -> bool:
    """Verifies if a constraint is true using Z3."""
    n = 0
    for c in flatten(constraint):
        n += 1
        s.push()

        # TODO now: Add monomorphic, uncurried functions here
        try:
            smt_c = translate(c)
        except ZeroDivisionError:
            continue
        if smt_c is False:
            continue
        s.add(smt_c)
        result = s.check()
        s.pop()
        if result == sat:
            return False
        elif result == unknown:
            return False

    return True


def type_of_variable(variables: list[tuple[str, Any]], name: str) -> Any:
    for na, ref in reversed(variables):
        if na == name:
            return ref
    vars = ", ".join([x[0] for x in variables])
    logger.error(f"No variable {name} in the context: {vars}")
    assert False


sort_cache: dict[str, SortRef] = {}


<<<<<<< HEAD
def mk_vars(variables: dict[str, BaseType], sorts: dict[str, SortRef]) -> dict[str, Any]:
=======
def mk_vars(variables: dict[str, TypeConstructor], sorts: dict[str, SortRef]) -> dict[str, Any]:
>>>>>>> 99ece922
    return {name: make_variable(name, base) for name, base in variables.items()}


def get_sort(base: Type) -> SortRef:
    match base:
        case Top() | TypeConstructor(Name("Top", _)):
            return DeclareSort("Top")
        case TypeConstructor(Name("Int", _)):
            return IntSort()
        case TypeConstructor(Name("Bool", _)):
            return BoolSort()
        case TypeConstructor(Name("Float", _)):
            return Float64()
        case TypeConstructor(Name("String", _)):
            return StringSort()
        case TypeConstructor(name, _):
            return IntSort()
            # This will be reenable once we have typeclasses
            # if name not in sort_cache:
            #     sort_cache[name] = DeclareSort(name)
            # return sort_cache[name]
        case TypeVar(name):
            assert False, f"TypeVar {name} should not be used in SMT solver."
        case _:
            raise Exception(f"SMT sort of {base} not implemented.")


def unrefine_type(base: Type):
    """Removes refinements from type."""
    match base:
        case RefinedType(_, ty, _):
            return ty
        case AbstractionType(name, aty, rty):
            return AbstractionType(name, unrefine_type(aty), unrefine_type(rty))
        case TypePolymorphism(name, kind, body):
            return TypePolymorphism(name, kind, unrefine_type(body))
        case TypeConstructor(name, args):
            return TypeConstructor(name, [unrefine_type(a) for a in args])

        case _:
            return base


def uncurry(base: AbstractionType) -> tuple[list[TypeConstructor], TypeConstructor]:
    current: Type = unrefine_type(base)
    inputs = []
    vars_to_remove = []

    while isinstance(current, TypePolymorphism):
        vars_to_remove.append(current.name)
        current = current.body

    while isinstance(current, AbstractionType):
        match current.var_type:
            case TypeConstructor(_, []):
                inputs.append(current.var_type)
            case TypeConstructor(_, _):
                inputs.append(t_int)
            case Top():
                inputs.append(t_unit)
            case TypeVar(name):
                if name in vars_to_remove:
                    inputs.append(t_int)
                else:
                    inputs.append(TypeConstructor(name))
            case _:
                assert False, f"Unknown SMT type {current.var_type} in {base}."
        current = current.type

    if isinstance(current, Top):
        current = t_unit
    assert isinstance(current, TypeConstructor), f"Unknown SMT type {current} in {base}."
    return (inputs, current)


def make_variable(name: str, base: TypeConstructor | AbstractionType | Top) -> Any:
    match base:
        case Top():
            return Const(name, get_sort(base))
        case TypeConstructor(Name("Int", _)):
            return Int(name)
        case TypeConstructor(Name("Bool", _)):
            return Bool(name)
        case TypeConstructor(Name("Float", _), _):
            import z3

            v = z3.Real(name)
            return v
            # TODO: see problem with version below
            # fpsort = FPSort(8, 24)
            # return FP(name, fpsort)
        case TypeConstructor(Name("String", _)):
            return String(name)
        case TypeConstructor(_, _):
            return Int(name)
            # TODO: we always use int, in the case of a typevar.
            # return Const(name, get_sort(base))
        case TypeVar(_):
            return Int(name)
        case AbstractionType(_, _, _):
            if name in base_functions:
                return base_functions[name]
            else:
                input_types, output_type = uncurry(base)
                args = [get_sort(x) for x in input_types] + [get_sort(output_type)]
                return Function(name, *args)
        case _:
            assert False, f"No var: {name}, with base {base}."


def translate_liq(t: LiquidTerm, variables: dict[str, Any]):
    match t:
        case LiquidLiteralBool(b):
            return b
        case LiquidLiteralInt(i):
            return i
        case LiquidLiteralFloat(f):
            return f
        case LiquidLiteralString(s):
            return s
        case LiquidVar(name):
            return variables[str(name)]
        case LiquidHornApplication(name, args):
            assert False, "LiquidHornApplication should not get to SMT solver!"
        case LiquidApp(fun_name, args):
            fun = base_functions.get(fun_name.name, variables.get(str(fun_name), None))
            assert fun is not None, f"Function {fun_name} not found." + str(variables)
            args = [translate_liq(a, variables) for a in args]
            try:
                return fun(*args)
            except Z3Exception as e:
                raise e

        case _:
            assert False, f"Cannot translate {t}."


def mk_sorts(sorts: list[str]) -> dict[str, SortRef]:
    return {name: get_sort(TypeConstructor(Name(name, 0))) for name in sorts}


def mk_funs(functions: dict[str, AbstractionType], sorts: dict[str, SortRef]) -> dict[str, Any]:
    funs = {}
    for name, ty in functions.items():
        input_types, output_type = uncurry(ty)
<<<<<<< HEAD
        args = [sorts.get(x.name, get_sort(x)) for x in input_types] + [
            sorts.get(output_type.name, get_sort(output_type))
=======
        args = [sorts.get(str(x), get_sort(x)) for x in input_types] + [
            sorts.get(str(output_type), get_sort(output_type))
>>>>>>> 99ece922
        ]
        funs[name] = Function(name, *args)
    return funs


def translate(
    c: CanonicConstraint,
) -> BoolRef | bool:
    sorts = mk_sorts(c.sorts)
    functions = mk_funs(c.functions, sorts)
    variables = mk_vars(c.variables, sorts)
    e1 = translate_liq(c.premise, variables | functions)
    e2 = translate_liq(c.conclusion, variables | functions)
    if isinstance(e2, bool) and e2 is True:
        return False
    if isinstance(e1, bool) and isinstance(e2, bool):
        return e1 and not e2
    return And(e1, Not(e2))<|MERGE_RESOLUTION|>--- conflicted
+++ resolved
@@ -118,16 +118,6 @@
     variables: dict[str, TypeConstructor]
     premises: list[LiquidTerm]
 
-<<<<<<< HEAD
-    def with_sort(self, name: str) -> SMTContext:
-        return SMTContext(self.sorts + [name], self.functions, self.variables, self.premises)
-
-    def with_function(self, name: str, ty: AbstractionType) -> SMTContext:
-        return SMTContext(self.sorts, {**self.functions, name: ty}, self.variables, self.premises)
-
-    def with_var(self, name: str, ty: BaseType) -> SMTContext:
-        return SMTContext(self.sorts, self.functions, {**self.variables, name: ty}, self.premises)
-=======
     def with_sort(self, name: Name) -> SMTContext:
         return SMTContext(self.sorts + [str(name)], self.functions, self.variables, self.premises)
 
@@ -136,7 +126,6 @@
 
     def with_var(self, name: Name, ty: TypeConstructor) -> SMTContext:
         return SMTContext(self.sorts, self.functions, {**self.variables, str(name): ty}, self.premises)
->>>>>>> 99ece922
 
     def with_premise(self, p: LiquidTerm) -> SMTContext:
         return SMTContext(self.sorts, self.functions, self.variables, self.premises + [p])
@@ -160,11 +149,7 @@
         self.conclusion = pos
 
 
-<<<<<<< HEAD
-def rename_constraint(c: Constraint, old_name: str, new_name: str) -> Constraint:
-=======
 def rename_constraint(c: Constraint, old_name: Name, new_name: Name) -> Constraint:
->>>>>>> 99ece922
     """Renames a binder within the constraint, to make it is unique."""
     match c:
         case LiquidConstraint(expr):
@@ -186,17 +171,6 @@
             assert False, f"Unexpected case {c} ({type(c)})"
 
 
-<<<<<<< HEAD
-def get_new_name(name: str, used_vars: list[str]) -> None | str:
-    """If a new name for a variable is needed, return it, otherwise return
-    None."""
-    while name in used_vars:
-        name = name + "_"
-    return name
-
-
-=======
->>>>>>> 99ece922
 def flatten(c: Constraint, ctx: SMTContext | None = None) -> Generator[CanonicConstraint]:
     """Flattens a constraint into a list of SMT-valid constraints."""
     if ctx is None:
@@ -208,23 +182,6 @@
             yield from flatten(c1, ctx)
             yield from flatten(c2, ctx)
         case Implication(oname, base, pred, seq):
-<<<<<<< HEAD
-            name = get_new_name(oname, list(ctx.variables.keys()))
-            if name != oname:
-                seq = rename_constraint(seq, oname, name)
-                assert isinstance(c, Implication)
-            if isinstance(base, TypeVar):
-                base = BaseType(base.name)
-            elif isinstance(base, TypeConstructor):
-                base = BaseType(base.name + "_" + "_".join(str(a) for a in base.args))
-            assert isinstance(base, BaseType), f"{base} ({type(base)}) is not a base type."
-            yield from flatten(seq, ctx.with_var(name, base).with_premise(pred))
-        case UninterpretedFunctionDeclaration(oname, ty, seq):
-            name = get_new_name(oname, list(ctx.functions.keys()))
-            if name != oname:
-                seq = rename_constraint(seq, oname, name)
-                assert isinstance(c, UninterpretedFunctionDeclaration)
-=======
             name = Name(oname.name, fresh_counter.fresh())
             pred = substitution_in_liquid(pred, LiquidVar(name), oname)
             seq = rename_constraint(seq, oname, name)
@@ -242,7 +199,6 @@
             yield from flatten(seq, ctx.with_var(name, base).with_premise(pred))
         case UninterpretedFunctionDeclaration(name, ty, seq):
             assert isinstance(c, UninterpretedFunctionDeclaration)
->>>>>>> 99ece922
             yield from flatten(seq, ctx.with_function(name, ty))
         case _:
             assert False, f"Cannot flatten {c}."
@@ -289,11 +245,7 @@
 sort_cache: dict[str, SortRef] = {}
 
 
-<<<<<<< HEAD
-def mk_vars(variables: dict[str, BaseType], sorts: dict[str, SortRef]) -> dict[str, Any]:
-=======
 def mk_vars(variables: dict[str, TypeConstructor], sorts: dict[str, SortRef]) -> dict[str, Any]:
->>>>>>> 99ece922
     return {name: make_variable(name, base) for name, base in variables.items()}
 
 
@@ -439,13 +391,8 @@
     funs = {}
     for name, ty in functions.items():
         input_types, output_type = uncurry(ty)
-<<<<<<< HEAD
-        args = [sorts.get(x.name, get_sort(x)) for x in input_types] + [
-            sorts.get(output_type.name, get_sort(output_type))
-=======
         args = [sorts.get(str(x), get_sort(x)) for x in input_types] + [
             sorts.get(str(output_type), get_sort(output_type))
->>>>>>> 99ece922
         ]
         funs[name] = Function(name, *args)
     return funs
