from __future__ import annotations

from dataclasses import dataclass
from typing import Any
from typing import Generator

from z3 import Function
from z3 import Int
from z3 import Solver
from z3 import sat
from z3 import unknown
from z3.z3 import And
from z3.z3 import Bool
from z3.z3 import BoolRef
from z3.z3 import BoolSort
from z3.z3 import Const
from z3.z3 import DeclareSort
<<<<<<< HEAD
from z3.z3 import Float64
from z3.z3 import ForAll
=======
>>>>>>> e8fc23f2
from z3.z3 import FP
from z3.z3 import FPSort
from z3.z3 import Float64
from z3.z3 import ForAll
from z3.z3 import Implies
from z3.z3 import IntSort
from z3.z3 import Not
from z3.z3 import Or
from z3.z3 import String
from z3.z3 import StringSort

from aeon.core.liquid import LiquidApp
from aeon.core.liquid import LiquidHole
from aeon.core.liquid import LiquidLiteralBool
from aeon.core.liquid import LiquidLiteralFloat
from aeon.core.liquid import LiquidLiteralInt
from aeon.core.liquid import LiquidLiteralString
from aeon.core.liquid import LiquidTerm
from aeon.core.liquid import LiquidVar
from aeon.core.liquid_ops import mk_liquid_and
from aeon.core.types import AbstractionType
from aeon.core.types import BaseType
from aeon.core.types import Type
from aeon.core.types import t_bool
from aeon.core.types import t_float
from aeon.core.types import t_int
from aeon.core.types import t_string
from aeon.verification.vcs import Conjunction
from aeon.verification.vcs import Constraint
from aeon.verification.vcs import Implication
from aeon.verification.vcs import LiquidConstraint
from aeon.verification.vcs import UninterpretedFunctionDeclaration

base_functions: dict[str, Any] = {
    "==": lambda x, y: x == y,
    "!=": lambda x, y: x != y,
    "<": lambda x, y: x < y,
    "<=": lambda x, y: x <= y,
    ">": lambda x, y: x > y,
    ">=": lambda x, y: x >= y,
    "!": lambda x: Not(x),
    "&&": lambda x, y: And(x, y),
    "||": lambda x, y: Or(x, y),
    "+": lambda x, y: x + y,
    "-": lambda x, y: x - y,
    "*": lambda x, y: x * y,
    "/": lambda x, y: x / y,
    "%": lambda x, y: x % y,
    "+.": lambda x, y: x + y,
    "-.": lambda x, y: x - y,
    "*.": lambda x, y: x * y,
    "/.": lambda x, y: x / y,
    "%.": lambda x, y: x % y,
    "-->": lambda x, y: Implies(x, y),
}


@dataclass
class CanonicConstraint:
    binders: list[tuple[str, BaseType | AbstractionType]]
    pre: LiquidTerm
    pos: LiquidTerm

    def __repr__(self):
        return f"\\forall {self.binders}, {self.pre} => {self.pos}"


def flatten(c: Constraint) -> Generator[CanonicConstraint, None, None]:
    if isinstance(c, Conjunction):
        yield from flatten(c.c1)
        yield from flatten(c.c2)
    elif isinstance(c, Implication):
        for sub in flatten(c.seq):
            yield CanonicConstraint(
                binders=sub.binders + [(c.name, c.base)],
                pre=mk_liquid_and(sub.pre, c.pred),
                pos=sub.pos,
            )
    elif isinstance(c, LiquidConstraint):
        yield CanonicConstraint(binders=[], pre=LiquidLiteralBool(True), pos=c.expr)
    elif isinstance(c, UninterpretedFunctionDeclaration):
        for sub in flatten(c.seq):
            yield CanonicConstraint(
                binders=sub.binders + [(c.name, c.type)],
                pre=sub.pre,
                pos=sub.pos,
            )
    else:
        assert False


s = Solver()
s.set(timeout=200),


def smt_valid(constraint: Constraint, foralls: list[tuple[str, Any]] = []) -> bool:
    """Verifies if a constraint is true using Z3."""
    cons: list[CanonicConstraint] = list(flatten(constraint))
    print("cons", cons)

    forall_vars = [(f[0], make_variable(f[0], f[1])) for f in foralls if isinstance(f[1], BaseType)]
    for c in cons:
        s.push()
        smt_c = translate(c, extra=forall_vars)
        for _, v in forall_vars:
            smt_c = ForAll(v, smt_c)
        s.add(smt_c)
        result = s.check()
        s.pop()
        if result == sat:
            return False
        elif result == unknown:
            return False

    return True


def type_of_variable(variables: list[tuple[str, Any]], name: str) -> Any:
    for na, ref in variables:
        if na == name:
            return ref
    print("Failed to load ", name, "from", [x[0] for x in variables])
    assert False


sort_cache = {}


def get_sort(base: BaseType) -> Any:
    if base == t_int:
        return IntSort()
    elif base == t_bool:
        return BoolSort()
    elif base == t_float:
        return Float64()
    elif base == t_string:
        return StringSort()
    elif isinstance(base, BaseType):
        if base.name not in sort_cache:
            sort_cache[base.name] = DeclareSort(base.name)
        return sort_cache[base.name]
    print("No sort:", base)
    assert False


def uncurry(base: AbstractionType) -> tuple[list[BaseType], BaseType]:
    current: Type = base
    inputs = []
    while isinstance(current, AbstractionType):
        assert isinstance(current.var_type, BaseType)
        inputs.append(current.var_type)
        current = current.type
    assert isinstance(current, BaseType)
    return (inputs, current)


def make_variable(name: str, base: BaseType | AbstractionType) -> Any:
    if base == t_int:
        return Int(name)
    elif base == t_bool:
        return Bool(name)
    elif base == t_float:
        fpsort = FPSort(8, 24)
        return FP(name, fpsort)
    elif base == t_string:
        return String(name)
    elif isinstance(base, BaseType):
        return Const(name, get_sort(base))
    elif isinstance(base, AbstractionType):
        if name in base_functions:
            return base_functions[name]

        input_types, output_type = uncurry(base)
        args = [get_sort(x) for x in input_types] + [get_sort(output_type)]
        return Function(name, *args)

    print("NO var:", name, base, type(base))
    assert False


def translate_liq(t: LiquidTerm, variables: list[tuple[str, Any]]):
    if isinstance(t, LiquidLiteralBool):
        return t.value
    elif isinstance(t, LiquidLiteralInt):
        return t.value
    elif isinstance(t, LiquidLiteralFloat):
        return t.value
    elif isinstance(t, LiquidLiteralString):
        return t.value
    elif isinstance(t, LiquidVar):
        return type_of_variable(variables, t.name)
    elif isinstance(t, LiquidHole):
        assert False  # LiquidHoles should not get to SMT solver!
    elif isinstance(t, LiquidApp):
        f = None
        if t.fun in base_functions:
            f = base_functions[t.fun]
        else:
            for v in variables:
                if v[0] == t.fun:  # TODO:  and isinstance(v[1], function)
                    f = v[1]
        if f is None:
            print("Failed to find t.fun", t.fun)
            assert False
        args = [translate_liq(a, variables) for a in t.args]
        print("DEBUG", f, type(f), args, [type(a) for a in args])
        return f(*args)
    assert False


def translate(
    c: CanonicConstraint,
    extra=list[tuple[str, Any]],
) -> BoolRef | bool:
    variables = [
        (name, make_variable(name, base))
        for (name, base) in c.binders
        if isinstance(base, BaseType) or isinstance(base, AbstractionType)
    ] + extra
    e1 = translate_liq(c.pre, variables)
    e2 = translate_liq(c.pos, variables)
    if isinstance(e1, bool) and isinstance(e2, bool):
        return e1 and not e2
    return And(e1, Not(e2))<|MERGE_RESOLUTION|>--- conflicted
+++ resolved
@@ -15,15 +15,10 @@
 from z3.z3 import BoolSort
 from z3.z3 import Const
 from z3.z3 import DeclareSort
-<<<<<<< HEAD
 from z3.z3 import Float64
 from z3.z3 import ForAll
-=======
->>>>>>> e8fc23f2
 from z3.z3 import FP
 from z3.z3 import FPSort
-from z3.z3 import Float64
-from z3.z3 import ForAll
 from z3.z3 import Implies
 from z3.z3 import IntSort
 from z3.z3 import Not
@@ -99,7 +94,9 @@
                 pos=sub.pos,
             )
     elif isinstance(c, LiquidConstraint):
-        yield CanonicConstraint(binders=[], pre=LiquidLiteralBool(True), pos=c.expr)
+        yield CanonicConstraint(binders=[],
+                                pre=LiquidLiteralBool(True),
+                                pos=c.expr)
     elif isinstance(c, UninterpretedFunctionDeclaration):
         for sub in flatten(c.seq):
             yield CanonicConstraint(
@@ -115,12 +112,14 @@
 s.set(timeout=200),
 
 
-def smt_valid(constraint: Constraint, foralls: list[tuple[str, Any]] = []) -> bool:
+def smt_valid(constraint: Constraint,
+              foralls: list[tuple[str, Any]] = []) -> bool:
     """Verifies if a constraint is true using Z3."""
     cons: list[CanonicConstraint] = list(flatten(constraint))
     print("cons", cons)
 
-    forall_vars = [(f[0], make_variable(f[0], f[1])) for f in foralls if isinstance(f[1], BaseType)]
+    forall_vars = [(f[0], make_variable(f[0], f[1])) for f in foralls
+                   if isinstance(f[1], BaseType)]
     for c in cons:
         s.push()
         smt_c = translate(c, extra=forall_vars)
@@ -225,7 +224,6 @@
             print("Failed to find t.fun", t.fun)
             assert False
         args = [translate_liq(a, variables) for a in t.args]
-        print("DEBUG", f, type(f), args, [type(a) for a in args])
         return f(*args)
     assert False
 
@@ -235,8 +233,7 @@
     extra=list[tuple[str, Any]],
 ) -> BoolRef | bool:
     variables = [
-        (name, make_variable(name, base))
-        for (name, base) in c.binders
+        (name, make_variable(name, base)) for (name, base) in c.binders
         if isinstance(base, BaseType) or isinstance(base, AbstractionType)
     ] + extra
     e1 = translate_liq(c.pre, variables)
