from __future__ import annotations

from typing import Generator

from loguru import logger

from aeon.core.liquid import liquid_free_vars
from aeon.core.liquid import LiquidApp
from aeon.core.liquid import LiquidHole
from aeon.core.liquid import LiquidLiteralBool
from aeon.core.liquid import LiquidTerm
from aeon.core.liquid import LiquidVar
from aeon.core.substitutions import liquefy
from aeon.core.substitutions import substitution_in_liquid
from aeon.core.types import BaseType
from aeon.core.types import t_bool
from aeon.core.types import t_int
from aeon.core.types import Type
from aeon.frontend.parser import parse_term
from aeon.verification.smt import base_functions
from aeon.verification.vcs import Conjunction
from aeon.verification.vcs import Constraint
from aeon.verification.vcs import Implication
from aeon.verification.vcs import LiquidConstraint
from aeon.verification.vcs import UninterpretedFunctionDeclaration
from loguru import logger


def parse_liquid(t: str) -> LiquidTerm | None:
    tp = parse_term(t)
    tl = liquefy(tp)
    return tl


def imp(a: str | LiquidTerm, b: Constraint) -> Constraint:
    e = a if isinstance(a, LiquidTerm) else parse_liquid(a)
    assert e is not None
    return Implication("_", t_bool, e, b)


def conj(a: Constraint, b: Constraint) -> Constraint:
    return Conjunction(a, b)


def end(a: str | LiquidTerm) -> LiquidConstraint:
    e = a if isinstance(a, LiquidTerm) else parse_liquid(a)
    assert e is not None
    return LiquidConstraint(e)


def constraint_builder(vs: list[tuple[str, Type]], exp: Constraint):
    for n, t in vs[::-1]:
        assert isinstance(t, BaseType)  # TODO: Check this type
        exp = Implication(n, t, LiquidLiteralBool(True), exp)
    return exp


def get_abs_example() -> Constraint:
    hole = LiquidHole(
        "k",
        [(LiquidVar("x"), "Int"), (LiquidVar("v"), "Int")],
    )
    hole2 = LiquidHole(
        "k",
        [(LiquidVar("y"), "Int"), (LiquidVar("z"), "Int")],
    )

    ap = constraint_builder(
        vs=[("x", t_int), ("c", t_bool), ("v", t_int)],
        exp=imp(
            "c == (0 <= x)",
            conj(
                imp(
                    "c",
                    imp("v == x", end(hole)),
                ),
                imp("!c", imp("v == (0 - x)", end(hole))),
            ),
        ),
    )

    cp = constraint_builder(
        vs=[("y", t_int), ("z", t_int), ("c", t_bool), ("b", t_bool)],
        exp=imp(hole2, imp("c == (0 <= z)", imp("b == c", end("b")))),
    )

    return conj(ap, cp)


def simplify_is_true(c: Constraint):
    return isinstance(c, LiquidConstraint) and c.expr == LiquidLiteralBool(True)


def is_whitespace(s: str) -> bool:
    return all(x in ["\t\n "] for x in s)


def flatten_conjunctions(c: Conjunction) -> list[Constraint]:
    queue = [c.c1, c.c2]
    conjunctions = []

    while queue:
        o = queue.pop()
        if isinstance(o, Conjunction):
            queue.append(o.c1)
            queue.append(o.c2)
        elif simplify_is_true(o):
            pass
        else:
            conjunctions.append(o)
    return conjunctions


def is_used_liquid(n: str, c: LiquidTerm) -> bool:
    return n in liquid_free_vars(c)


def is_used(n: str, c: Constraint) -> bool:
    if isinstance(c, LiquidConstraint):
        return is_used_liquid(n, c.expr)
    elif isinstance(c, UninterpretedFunctionDeclaration):
        return False
    elif isinstance(c, Implication):
        if n == c.name:
            return False
        return is_used_liquid(n, c.pred) or is_used(n, c.seq)
    elif isinstance(c, Conjunction):
        return is_used(n, c.c1) or is_used(n, c.c2)
    else:
        print(c)
        assert False


def simplify_expr(expr: LiquidTerm) -> LiquidTerm:
    """Simplifies a liquid term by reducing it."""
    if isinstance(expr, LiquidApp) and expr.fun == "&&":
        if expr.args[0] == LiquidLiteralBool(True):
            return simplify_expr(expr.args[1])
        elif expr.args[1] == LiquidLiteralBool(True):
            return simplify_expr(expr.args[0])
    if isinstance(expr, LiquidApp) and expr.fun == "||":
        if expr.args[0] == LiquidLiteralBool(False):
            return simplify_expr(expr.args[1])
        elif expr.args[1] == LiquidLiteralBool(False):
            return simplify_expr(expr.args[0])
    if isinstance(expr, LiquidApp):
        return LiquidApp(expr.fun, [simplify_expr(e) for e in expr.args])
    return expr


def constraint_free_variables(c: Constraint) -> list[str]:
    """Returns all free variables in a constraint."""
    if isinstance(c, LiquidConstraint):
        return liquid_free_vars(c.expr)
    elif isinstance(c, UninterpretedFunctionDeclaration):
        return []
    elif isinstance(c, Implication):
        lv = liquid_free_vars(c.pred)
        rv = constraint_free_variables(c.seq)
        return [x for x in lv + rv if x != c.name]
    elif isinstance(c, Conjunction):
        return constraint_free_variables(c.c1) + constraint_free_variables(c.c2)
    else:
        print(c)
        assert False


def substitution_in_constraint(c: Constraint, rep: LiquidTerm, name: str) -> Constraint:
    """Substitues a LiquidVar by another expression within a constraint."""
    if isinstance(c, LiquidConstraint):
        return LiquidConstraint(substitution_in_liquid(c.expr, rep, name))
    elif isinstance(c, Conjunction):
        left = substitution_in_constraint(c.c1, rep, name)
        right = substitution_in_constraint(c.c1, rep, name)
        return Conjunction(left, right)
    elif isinstance(c, Implication):
        if c.name == name:
            return c
        else:
            seq = substitution_in_constraint(c.seq, rep, name)
            return Implication(c.name, c.base, substitution_in_liquid(c.pred, rep, name), seq)
    elif isinstance(c, UninterpretedFunctionDeclaration):
        seq = substitution_in_constraint(c.seq, rep, name)
        return UninterpretedFunctionDeclaration(c.name, c.type, seq)
    else:
        assert False


def used_variables(c: LiquidTerm) -> set[str]:
    """Returns all non-function variables used in an expression."""
    return {x for x in liquid_free_vars(c) if x not in base_functions}


def simplify_constraint(c: Constraint) -> Constraint:
    """Converts a constraint into an equivalent one, by reducing it to
    equivalent expressions."""
    if isinstance(c, LiquidConstraint):
        return LiquidConstraint(simplify_expr(c.expr))
    elif isinstance(c, Conjunction):
        left = simplify_constraint(c.c1)
        right = simplify_constraint(c.c2)
        if isinstance(left, LiquidConstraint) and left.expr == LiquidLiteralBool(True):
            return right
        elif isinstance(right, LiquidConstraint) and right.expr == LiquidLiteralBool(True):
            return left
        else:
            return Conjunction(left, right)
    elif isinstance(c, Implication):
        if c.pred == LiquidLiteralBool(True) and c.seq == LiquidConstraint(LiquidLiteralBool(True)):
            return c.seq

        # Preds are usually built as in (cond) && ( this = other)
        if (
            isinstance(c.pred, LiquidApp)
            and c.pred.fun == "&&"
            and isinstance(c.pred.args[1], LiquidApp)
            and c.pred.args[1].fun == "=="
            and c.pred.args[1].args[0] == LiquidVar(c.name)
        ):
            rep = c.pred.args[1].args[1]
            subs_pred = substitution_in_liquid(c.pred.args[0], rep, c.name)
            subs_seq = substitution_in_constraint(c.seq, rep, c.name)
            rc = simplify_constraint(Implication("_", BaseType("Bool"), subs_pred, subs_seq))
            return rc

        cont = simplify_constraint(c.seq)
        s = simplify_expr(c.pred)

        other_used_vars = [x for x in used_variables(s) if x not in c.name]
        if not is_used(c.name, cont) and not other_used_vars:
            return c.seq

        return Implication(c.name, c.base, s, cont)
    elif isinstance(c, UninterpretedFunctionDeclaration):
        cont = simplify_constraint(c.seq)
        return UninterpretedFunctionDeclaration(c.name, c.type, cont)
    return c


def conjunctive_normal_form(c: Constraint) -> Generator[Constraint, None, None]:
    """Converts a constraint to its conjunctive normal form."""
    if isinstance(c, LiquidConstraint):
        yield c
    elif isinstance(c, Conjunction):
        yield from conjunctive_normal_form(c.c1)
        yield from conjunctive_normal_form(c.c2)
    elif isinstance(c, Implication):
        for inner in conjunctive_normal_form(c.seq):
            yield Implication(c.name, c.base, c.pred, inner)

    elif isinstance(c, UninterpretedFunctionDeclaration):
        for inner in conjunctive_normal_form(c.seq):
            yield UninterpretedFunctionDeclaration(c.name, c.type, inner)
    else:
        assert False


def pretty_print_generator(c: Constraint) -> Generator[tuple[str, int], None, None]:
    """Recursive generates a list of items to print, with the respective
    indentation level."""
    if isinstance(c, LiquidConstraint):
        yield (f"{c.expr}", 0)
    elif isinstance(c, UninterpretedFunctionDeclaration):
        yield (f"fun {c.name} : {c.type}", 0)
        yield from pretty_print_generator(c.seq)
    elif isinstance(c, Implication):
        if is_used(c.name, c.seq):
            yield (f"∀{c.name}:{c.base} | {c.pred}", 0)
        else:
            if c.pred != LiquidLiteralBool(True):
                yield (f"{c.name}:_ | {c.pred}", 0)
        if not isinstance(c.seq, Implication):
            yield ("====>", 0)
        yield from pretty_print_generator(c.seq)
    elif isinstance(c, Conjunction):
        assert False
    else:
        assert False


def is_implication_true(c: Constraint):
    """Returns whether a given constraint has the shape ...

    -> true
    """
    if isinstance(c, LiquidConstraint):
        return c.expr == LiquidLiteralBool(True)
    elif isinstance(c, UninterpretedFunctionDeclaration):
        return is_implication_true(c.seq)
    elif isinstance(c, Implication):
        return is_implication_true(c.seq)
    elif isinstance(c, Conjunction):
        return is_implication_true(c.c1) and is_implication_true(c.c2)
    else:
        assert False


def remove_unrelated_context(c: Constraint, ignore_vars: set[str]) -> tuple[Constraint, set[str]]:
    """Removes variables and conditions that are unrelated to the goal."""
    if isinstance(c, LiquidConstraint):
        return (c, used_variables(c.expr).difference(ignore_vars or []))
    elif isinstance(c, UninterpretedFunctionDeclaration):
        return remove_unrelated_context(c.seq, ignore_vars.union([c.name]))
    elif isinstance(c, Implication):
        (ic, vs) = remove_unrelated_context(c.seq, ignore_vars)
        current_vars = used_variables(c.pred).difference(ignore_vars)
        current_vars.add(c.name)
        if vs.isdisjoint(current_vars):
            return (ic, vs)
        else:
            return (c, vs.union(current_vars).difference(set(c.name)))
    elif isinstance(c, Conjunction):
        (p1, vs1) = remove_unrelated_context(c.c1, ignore_vars)
        (p2, vs2) = remove_unrelated_context(c.c2, ignore_vars)
        return (c, vs1.union(vs2))
    else:
        assert False


def pretty_print_constraint(c: Constraint) -> str:
    """Returns a string representation of a given Constraint.

    To help in reading the constraint, the following optimizations are performed:
    * Conjunctions are expanded into Conjunctive Normal Form.
    * Constrains in the form "sth -> true" are ommited.
    * Constraints are simplified, removing unused variables with no conditions.
    * Constraints are simplified, by removing variables that are not used inside.
    """

    top = []
    for cons in conjunctive_normal_form(c):
        if not is_implication_true(cons):
            r = []
            cons_simp = simplify_constraint(cons)
            cons_clean, _ = remove_unrelated_context(cons_simp, ignore_vars=set())
            for item, indent in pretty_print_generator(cons_clean):
                r.append(indent * "\t" + item)
            top.append("\n".join(r))
    header = "\n+-----Constraint-----+\n"
    middle = "\n+--------------------+\n".join(top)
    footer = "\n+---------//---------+\n"
    return header + middle + footer


def show_constraint(c: Constraint):
    try:
        logger.log("CONSTRAINT", "Could not show constrain:")
        logger.log("CONSTRAINT", pretty_print_constraint(c))
    except ValueError:
<<<<<<< HEAD
        pass
=======
        print("Could not show constrain:")
        print(pretty_print_constraint(c))
>>>>>>> b981d7df
<|MERGE_RESOLUTION|>--- conflicted
+++ resolved
@@ -23,7 +23,6 @@
 from aeon.verification.vcs import Implication
 from aeon.verification.vcs import LiquidConstraint
 from aeon.verification.vcs import UninterpretedFunctionDeclaration
-from loguru import logger
 
 
 def parse_liquid(t: str) -> LiquidTerm | None:
@@ -347,9 +346,4 @@
         logger.log("CONSTRAINT", "Could not show constrain:")
         logger.log("CONSTRAINT", pretty_print_constraint(c))
     except ValueError:
-<<<<<<< HEAD
-        pass
-=======
-        print("Could not show constrain:")
-        print(pretty_print_constraint(c))
->>>>>>> b981d7df
+        pass