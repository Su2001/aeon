from aeon.aeon_annotations import aeon_annotations
from aeon.core.substitutions import substitution_in_type
from aeon.core.terms import Abstraction
from aeon.core.terms import Annotation
from aeon.core.terms import Application
from aeon.core.terms import Hole
from aeon.core.terms import If
from aeon.core.terms import Let
from aeon.core.terms import Rec
from aeon.core.terms import Term
from aeon.core.terms import Var
from aeon.core.types import AbstractionType
from aeon.core.types import BaseType
from aeon.core.types import refined_to_unrefined_type
from aeon.core.types import Type
from aeon.sugar.program import Definition
from aeon.sugar.program import Macro
from aeon.typechecking.context import TypingContext
from aeon.typechecking.typeinfer import synth


# dict (hole_name , (hole_type, hole_typingContext, func_name))
def get_holes_info_and_fitness_type(
    ctx: TypingContext,
    t: Term,
    ty: Type,
    holes: dict[str, tuple[Type, TypingContext, str]] | None = None,
    func_name: str = "",
    fitness_type: BaseType | None = None,
<<<<<<< HEAD
) -> tuple[dict[str, tuple[Type, TypingContext, str]], BaseType | None]:
=======
) -> tuple[dict[str, tuple[Type, TypingContext, str]], BaseType]:
>>>>>>> 23b6f992
    """Retrieve the Types of "holes" in a given Term and TypingContext.

    This function recursively navigates through the Term 't', updating the TypingContext and hole Type as necessary.
    When a hole is found, its Type and the current TypingContext are added to a dictionary, with the hole name as key.

    Args:
        ctx (TypingContext): The current TypingContext.
        t (Term): The term to analyze.
        ty (Type): The current type.
        holes (dict[str, tuple[Type, TypingContext, str]]: The current dictionary of hole types. Defaults to None.
        func_name (str) : The name of the function where the hole is defined.
        fitness_type (BaseType) : The type of the fitness function
    Returns:
        tuple[dict[str, tuple[Type, TypingContext, str]], BaseType]: The updated dictionary of hole Types and their TypingContexts.
    """
    if holes is None:
        holes = {}
    if isinstance(t, Rec):
        if t.var_name.startswith("synth"):
            func_name = t.var_name

        if t.var_name == "fitness":
            assert isinstance(t.var_type, BaseType), f"t.vartype = {type(t.var_type)}"
            fitness_type = t.var_type

        ctx = ctx.with_var(t.var_name, t.var_type)
        holes, fitness_type = get_holes_info_and_fitness_type(
            ctx,
            t.var_value,
            t.var_type,
            holes,
            func_name,
            fitness_type,
        )
        holes, fitness_type = get_holes_info_and_fitness_type(ctx, t.body, ty, holes, func_name, fitness_type)

    elif isinstance(t, Let):
        _, t1 = synth(ctx, t.var_value)
        ctx = ctx.with_var(t.var_name, t1)
        holes, fitness_type = get_holes_info_and_fitness_type(ctx, t.var_value, ty, holes, func_name, fitness_type)
        holes, fitness_type = get_holes_info_and_fitness_type(ctx, t.body, ty, holes, func_name, fitness_type)

    elif isinstance(t, Abstraction) and isinstance(ty, AbstractionType):
        ret = substitution_in_type(ty.type, Var(t.var_name), ty.var_name)
        ctx = ctx.with_var(t.var_name, ty.var_type)
        holes, fitness_type = get_holes_info_and_fitness_type(ctx, t.body, ret, holes, func_name, fitness_type)

    elif isinstance(t, If):
        holes, fitness_type = get_holes_info_and_fitness_type(ctx, t.then, ty, holes, func_name, fitness_type)
        holes, fitness_type = get_holes_info_and_fitness_type(ctx, t.otherwise, ty, holes, func_name, fitness_type)

    elif isinstance(t, Application):
        holes, fitness_type = get_holes_info_and_fitness_type(ctx, t.fun, ty, holes, func_name, fitness_type)
        holes, fitness_type = get_holes_info_and_fitness_type(ctx, t.arg, ty, holes, func_name, fitness_type)

    elif isinstance(t, Annotation) and isinstance(t.expr, Hole):
        synth_func_name = func_name
        ty = refined_to_unrefined_type(t.type)
        holes[t.expr.name] = (ty, ctx, synth_func_name)

    elif isinstance(t, Hole):
        ty = refined_to_unrefined_type(ty)
        holes[t.name] = (ty, ctx, func_name)

    if not fitness_type:
        raise Exception("Fitness type is None")

    return holes, fitness_type


def get_minimize(minimize: list[bool]):
    if len(minimize) == 1:
        return minimize[0]
    else:
        return minimize


def extract_fitness_from_synth(d: Definition) -> tuple[Definition, list[bool]]:
    fitness_args: list[tuple[str, Type]] = d.args
    macro_list: list[Macro] = d.macros

    minimize_list: list[bool] = []
    fitness_terms: list[Term] = []
    for macro in macro_list:
        annotation_func = getattr(aeon_annotations, macro.name)
        expr_term, minimize = annotation_func(macro.macro_args)

        if minimize is not None:
            add_to_list(minimize, minimize_list)
        add_to_list(expr_term, fitness_terms)

    assert len(minimize_list) > 0
    assert len(fitness_terms) > 0

    fitness_return_type = BaseType("Float") if len(minimize_list) == 1 else BaseType("List")

    fitness_function = generate_definition(fitness_args, fitness_return_type, fitness_terms)

    return fitness_function, minimize_list


def add_to_list(item: list, my_list: list):
    try:
        my_list += item if isinstance(item, list) else [item]
    except TypeError as e:
        raise TypeError(f"An error occurred while adding to the list: {e}")

    return my_list


def generate_definition(
    fitness_args: list[tuple[str, Type]],
    fitness_return_type: BaseType,
    fitness_terms: list[Term],
) -> Definition:
    if len(fitness_terms) == 1:
        return Definition(name="fitness", args=[], type=fitness_return_type, body=fitness_terms[0])
    else:
        raise Exception("Not yet supported")<|MERGE_RESOLUTION|>--- conflicted
+++ resolved
@@ -1,3 +1,5 @@
+from typing import Union
+
 from aeon.aeon_annotations import aeon_annotations
 from aeon.core.substitutions import substitution_in_type
 from aeon.core.terms import Abstraction
@@ -26,12 +28,8 @@
     ty: Type,
     holes: dict[str, tuple[Type, TypingContext, str]] | None = None,
     func_name: str = "",
-    fitness_type: BaseType | None = None,
-<<<<<<< HEAD
-) -> tuple[dict[str, tuple[Type, TypingContext, str]], BaseType | None]:
-=======
-) -> tuple[dict[str, tuple[Type, TypingContext, str]], BaseType]:
->>>>>>> 23b6f992
+    fitness_type: Union[BaseType, None] = None,
+) -> tuple[dict[str, tuple[Type, TypingContext, str]], Union[BaseType, None]]:
     """Retrieve the Types of "holes" in a given Term and TypingContext.
 
     This function recursively navigates through the Term 't', updating the TypingContext and hole Type as necessary.
@@ -96,9 +94,6 @@
         ty = refined_to_unrefined_type(ty)
         holes[t.name] = (ty, ctx, func_name)
 
-    if not fitness_type:
-        raise Exception("Fitness type is None")
-
     return holes, fitness_type
 
 
