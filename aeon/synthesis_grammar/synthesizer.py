--- conflicted
+++ resolved
@@ -16,8 +16,7 @@
 from geneticengine.algorithms.gp.operators.crossover import GenericCrossoverStep
 from geneticengine.algorithms.gp.operators.elitism import ElitismStep
 from geneticengine.algorithms.gp.operators.initializers import (
-    StandardInitializer,
-)
+    StandardInitializer, )
 from geneticengine.algorithms.gp.operators.mutation import GenericMutationStep
 from geneticengine.algorithms.gp.operators.novelty import NoveltyStep
 from geneticengine.algorithms.gp.operators.selection import LexicaseSelection
@@ -35,12 +34,10 @@
 from geneticengine.problems import MultiObjectiveProblem, Problem, SingleObjectiveProblem
 from geneticengine.random.sources import RandomSource
 from geneticengine.representations.grammatical_evolution.dynamic_structured_ge import (
-    DynamicStructuredGrammaticalEvolutionRepresentation,
-)
+    DynamicStructuredGrammaticalEvolutionRepresentation, )
 from geneticengine.representations.grammatical_evolution.ge import GrammaticalEvolutionRepresentation
 from geneticengine.representations.grammatical_evolution.structured_ge import (
-    StructuredGrammaticalEvolutionRepresentation,
-)
+    StructuredGrammaticalEvolutionRepresentation, )
 from geneticengine.representations.tree.treebased import TreeBasedRepresentation
 from geneticengine.solutions import Individual
 from loguru import logger
@@ -113,12 +110,8 @@
 
     def is_done(self, tracker: ProgressTracker):
         assert isinstance(tracker, MultiObjectiveProgressTracker)
-<<<<<<< HEAD
-        comps = tracker.get_best_individuals()[0].get_fitness(tracker.get_problem()).fitness_components
-=======
-        comps = (tracker.get_best_individuals()[0].get_fitness(
-            tracker.get_problem(), ).fitness_components)
->>>>>>> 2709eb11
+        comps = tracker.get_best_individuals()[0].get_fitness(
+            tracker.get_problem()).fitness_components
         return all(abs(c - self.target_fitness) < 0.001 for c in comps)
 
 
@@ -144,43 +137,38 @@
         if fields is not None:
             self.fields = fields
 
-<<<<<<< HEAD
-    def register(self, tracker: Any, individual: Individual, problem: Problem, is_best=True):
-=======
-    def register(
-        self,
-        tracker: Any,
-        individual: Individual,
-        problem: Problem,
-        is_best=True,
-    ):
->>>>>>> 2709eb11
+    def register(self,
+                 tracker: Any,
+                 individual: Individual,
+                 problem: Problem,
+                 is_best=True):
         if self.csv_file is None:
             self.csv_file = open(self.csv_file_path, "w", newline="")
             self.csv_writer = csv.writer(self.csv_file)
             if self.fields is None:
                 self.fields = {
-                    "Execution Time": lambda t, i, _: (time.monotonic_ns() - t.start_time) * 0.000000001,
-                    "Fitness Aggregated": lambda t, i, p: i.get_fitness(p).maximizing_aggregate,
-                    "Phenotype": lambda t, i, _: i.get_phenotype(),
+                    "Execution Time":
+                    lambda t, i, _:
+                    (time.monotonic_ns() - t.start_time) * 0.000000001,
+                    "Fitness Aggregated":
+                    lambda t, i, p: i.get_fitness(p).maximizing_aggregate,
+                    "Phenotype":
+                    lambda t, i, _: i.get_phenotype(),
                 }
                 for comp in range(problem.number_of_objectives()):
-<<<<<<< HEAD
-                    self.fields[f"Fitness{comp}"] = lambda t, i, p: i.get_fitness(p).fitness_components[comp]
-=======
                     self.fields[
                         f"Fitness{comp}"] = lambda t, i, p: i.get_fitness(
-                            p, ).fitness_components[comp]
->>>>>>> 2709eb11
+                            p).fitness_components[comp]
             if self.extra_fields is not None:
                 for name in self.extra_fields:
                     self.fields[name] = self.extra_fields[name]
             self.csv_writer.writerow([name for name in self.fields])
             self.csv_file.flush()
         if not self.only_record_best_individuals or is_best:
-            self.csv_writer.writerow(
-                [self.fields[name](tracker, individual, problem) for name in self.fields],
-            )
+            self.csv_writer.writerow([
+                self.fields[name](tracker, individual, problem)
+                for name in self.fields
+            ], )
             self.csv_file.flush()
 
 
@@ -200,25 +188,13 @@
 
 
 def is_valid_term_literal(term_literal: Term) -> bool:
-    return (
-        isinstance(term_literal, Literal)
-        and term_literal.type == BaseType("Int")
-        and isinstance(term_literal.value, int)
-        and term_literal.value > 0
-    )
-
-
-<<<<<<< HEAD
-def get_csv_file_path(file_path: str, representation: type, seed: int, hole_name: str, config_name: str) -> str | None:
-=======
-def get_csv_file_path(
-    file_path: str,
-    representation: type,
-    seed: int,
-    hole_name: str,
-    config_name: str,
-) -> str | None:
->>>>>>> 2709eb11
+    return (isinstance(term_literal, Literal)
+            and term_literal.type == BaseType("Int")
+            and isinstance(term_literal.value, int) and term_literal.value > 0)
+
+
+def get_csv_file_path(file_path: str, representation: type, seed: int,
+                      hole_name: str, config_name: str) -> str | None:
     """Generate a CSV file path based on the provided file_path,
     representation, and seed.
 
@@ -229,15 +205,8 @@
 
     file_name = os.path.basename(file_path)
     name_without_extension, _ = os.path.splitext(file_name)
-<<<<<<< HEAD
-    directory = os.path.join("csv", name_without_extension, representation.__class__.__name__)
-=======
-    directory = os.path.join(
-        "csv",
-        name_without_extension,
-        representation.__class__.__name__,
-    )
->>>>>>> 2709eb11
+    directory = os.path.join("csv", name_without_extension,
+                             representation.__class__.__name__)
     os.makedirs(directory, exist_ok=True)
 
     hole_suffix = f"_{hole_name}" if hole_name else ""
@@ -275,93 +244,59 @@
     holes: list[str],
 ) -> Callable[[classType], Any]:
     """Creates the fitness function for a given synthesis context."""
-<<<<<<< HEAD
-    fitness_decorators = ["minimize_int", "minimize_float", "multi_minimize_float"]
-    used_decorators = [decorator for decorator in fitness_decorators if decorator in metadata[fun_name]]
-=======
     fitness_decorators = [
-        "minimize_int",
-        "minimize_float",
-        "multi_minimize_float",
+        "minimize_int", "minimize_float", "multi_minimize_float"
     ]
     used_decorators = [
         decorator for decorator in fitness_decorators
         if decorator in metadata[fun_name]
     ]
->>>>>>> 2709eb11
     assert used_decorators, "No fitness decorators used in metadata for function."
 
     objectives_list: list[Definition] = [
-        objective for decorator in used_decorators for objective in metadata[fun_name][decorator]
+        objective for decorator in used_decorators
+        for objective in metadata[fun_name][decorator]
     ]
     programs_to_evaluate: list[Term] = [
-        substitution(program, Var(objective.name), "main") for objective in objectives_list
+        substitution(program, Var(objective.name), "main")
+        for objective in objectives_list
     ]
 
-<<<<<<< HEAD
-    def evaluate_individual(individual: classType, result_queue: mp.Queue) -> Any:
-=======
-    def evaluate_individual(
-        individual: classType,
-        result_queue: mp.Queue,
-    ) -> Any:
->>>>>>> 2709eb11
+    def evaluate_individual(individual: classType,
+                            result_queue: mp.Queue) -> Any:
         """Function to run in a separate process and places the result in a Queue."""
+        start = time.time()
+        first_hole_name = holes[0]
+        individual_term = individual.get_core()  # type: ignore
+        individual_term = ensure_anf(individual_term, 10000000)
         try:
-            start = time.time()
-            first_hole_name = holes[0]
-            individual_term = individual.get_core()  # type: ignore
-            individual_term = ensure_anf(individual_term, 10000000)
-<<<<<<< HEAD
-            individual_type_check(ctx, program, first_hole_name, individual_term)
-            results = [eval(substitution(p, individual_term, first_hole_name), ectx) for p in programs_to_evaluate]
-=======
-            individual_type_check(
-                ctx,
-                program,
-                first_hole_name,
-                individual_term,
-            )
+
+            individual_type_check(ctx, program, first_hole_name,
+                                  individual_term)
             results = [
                 eval(substitution(p, individual_term, first_hole_name), ectx)
                 for p in programs_to_evaluate
             ]
->>>>>>> 2709eb11
             result = results if len(results) > 1 else results[0]
             result = filter_nan_values(result)
             result_queue.put(result)
+        except Exception as e:
+            # Enable to debug
+            # import traceback
+            # traceback.print_exc()
+            logger.log("SYNTHESIZER",
+                       f"Failed in the fitness function: {e}, {type(e)}")
+            result_queue.put(ERROR_FITNESS)
+        finally:
             end = time.time()
             logger.info(f"Individual evaluation time: {end-start} ")
-
-        except Exception as e:
-<<<<<<< HEAD
-            import traceback
-
-            traceback.print_exc()
-            logger.log("SYNTHESIZER", f"Failed in the fitness function: {e}, {type(e)}")
-            raise e
-=======
-            # import traceback
-            # traceback.print_exc()
-            logger.log(
-                "SYNTHESIZER",
-                f"Failed in the fitness function: {e}, {type(e)}",
-            )
->>>>>>> 2709eb11
-            result_queue.put(ERROR_FITNESS)
 
     def evaluator(individual: classType) -> Any:
         """Evaluates an individual with a timeout."""
         assert len(holes) == 1, "Only 1 hole per function is supported now"
         result_queue = mp.Queue()
-<<<<<<< HEAD
-        eval_process = mp.Process(target=evaluate_individual, args=(individual, result_queue))
-=======
-        eval_process = mp.Process(
-            target=evaluate_individual,
-            args=(individual, result_queue),
-        )
->>>>>>> 2709eb11
+        eval_process = mp.Process(target=evaluate_individual,
+                                  args=(individual, result_queue))
         eval_process.start()
         eval_process.join(timeout=TIMEOUT_DURATION)
 
@@ -389,145 +324,68 @@
 ) -> Tuple[Problem, float | list[float]]:
     """Creates a problem for a particular function, based on the name and type
     of its fitness function."""
-<<<<<<< HEAD
-    fitness_decorators = ["minimize_int", "minimize_float", "multi_minimize_float"]
-=======
     fitness_decorators = [
-        "minimize_int",
-        "minimize_float",
-        "multi_minimize_float",
+        "minimize_int", "minimize_float", "multi_minimize_float"
     ]
->>>>>>> 2709eb11
 
     if fun_name in metadata:
-        used_decorators = [decorator for decorator in fitness_decorators if decorator in metadata[fun_name].keys()]
+        used_decorators = [
+            decorator for decorator in fitness_decorators
+            if decorator in metadata[fun_name].keys()
+        ]
         assert used_decorators, "No valid fitness decorators found."
 
         set_error_fitness(used_decorators)
 
-<<<<<<< HEAD
-        fitness_function = create_evaluator(ctx, ectx, term, fun_name, metadata, hole_names)
-        problem_type = MultiObjectiveProblem if is_multiobjective(used_decorators) else SingleObjectiveProblem
-=======
-        fitness_function = create_evaluator(
-            ctx,
-            ectx,
-            term,
-            fun_name,
-            metadata,
-            hole_names,
-        )
-        problem_type = (MultiObjectiveProblem if is_multiobjective(
-            used_decorators, ) else SingleObjectiveProblem)
->>>>>>> 2709eb11
+        fitness_function = create_evaluator(ctx, ectx, term, fun_name,
+                                            metadata, hole_names)
+        problem_type = MultiObjectiveProblem if is_multiobjective(
+            used_decorators) else SingleObjectiveProblem
         target_fitness: float | list[float] = (
             0 if isinstance(problem_type, SingleObjectiveProblem) else 0
         )  # TODO: add support to maximize decorators
 
-<<<<<<< HEAD
-        return problem_type(fitness_function=fitness_function, minimize=MINIMIZE_OBJECTIVE), target_fitness
+        return problem_type(fitness_function=fitness_function,
+                            minimize=MINIMIZE_OBJECTIVE), target_fitness
     else:
-        return SingleObjectiveProblem(fitness_function=lambda x: 0, minimize=True), 0
-
-=======
-        return (
-            problem_type(
-                fitness_function=fitness_function,
-                minimize=MINIMIZE_OBJECTIVE,
-            ),
-            target_fitness,
-        )
-    else:
-        return (
-            SingleObjectiveProblem(
-                fitness_function=lambda x: 0,
-                minimize=True,
-            ),
-            0,
-        )
-
-
-def get_grammar_components(
-    ctx: TypingContext,
-    ty: Type,
-    fun_name: str,
-    metadata: Metadata,
-):
-    grammar_nodes = gen_grammar_nodes(ctx, fun_name, metadata, [])
->>>>>>> 2709eb11
-
-def get_grammar_components(ctx: TypingContext, fun_type: Type, fun_name: str, metadata: Metadata):
-    grammar_nodes, starting_node = gen_grammar_nodes(ctx, fun_type, fun_name, metadata, [])
+        return SingleObjectiveProblem(fitness_function=lambda x: 0,
+                                      minimize=True), 0
+
+
+def get_grammar_components(ctx: TypingContext, fun_type: Type, fun_name: str,
+                           metadata: Metadata):
+    grammar_nodes, starting_node = gen_grammar_nodes(ctx, fun_type, fun_name,
+                                                     metadata, [])
     assert len(grammar_nodes) > 0
-<<<<<<< HEAD
-=======
-    assert isinstance(
-        ty,
-        (BaseType, RefinedType),
-    )  # TODO Synthesis: Support other types?
-    hole_type_name = process_type_name(ty)
-    grammar_nodes, starting_node = find_class_by_name(
-        "t_" + hole_type_name,
-        grammar_nodes,
-        ty,
-    )
->>>>>>> 2709eb11
     assert starting_node is not None, "Starting Node is None"
     return grammar_nodes, starting_node
 
 
-<<<<<<< HEAD
-def create_grammar(holes: dict[str, tuple[Type, TypingContext]], fun_name: str, metadata: dict[str, Any]):
-    assert len(holes) == 1, "More than one hole per function is not supported at the moment."
+def create_grammar(holes: dict[str, tuple[Type, TypingContext]], fun_name: str,
+                   metadata: dict[str, Any]):
+    assert len(
+        holes
+    ) == 1, "More than one hole per function is not supported at the moment."
     hole_name = list(holes.keys())[0]
     ty, ctx = holes[hole_name]
 
-    grammar_nodes, starting_node = get_grammar_components(ctx, ty, fun_name, metadata)
+    grammar_nodes, starting_node = get_grammar_components(
+        ctx, ty, fun_name, metadata)
     return extract_grammar(grammar_nodes, starting_node)
 
 
-def random_search_synthesis(grammar: Grammar, problem: Problem, budget: int = 1000) -> Term:
-=======
-def create_grammar(
-    holes: dict[str, tuple[Type, TypingContext]],
-    fun_name: str,
-    metadata: dict[str, Any],
-):
-    assert (len(
-        holes,
-    ) == 1), "More than one hole per function is not supported at the moment."
-    hole_name = list(holes.keys())[0]
-    ty, ctx = holes[hole_name]
-
-    grammar_nodes, starting_node = get_grammar_components(
-        ctx,
-        ty,
-        fun_name,
-        metadata,
-    )
-    return extract_grammar(grammar_nodes, starting_node)
-
-
-def random_search_synthesis(
-    grammar: Grammar,
-    problem: Problem,
-    budget: int = 1000,
-) -> Term:
->>>>>>> 2709eb11
+def random_search_synthesis(grammar: Grammar,
+                            problem: Problem,
+                            budget: int = 1000) -> Term:
     """Performs a synthesis procedure with Random Search."""
     max_depth = 5
     rep = TreeBasedRepresentation(grammar, max_depth)
     r = RandomSource(42)
 
     population = [rep.create_individual(r, max_depth) for _ in range(budget)]
-<<<<<<< HEAD
-    population_with_score = [(problem.evaluate(phenotype), phenotype.get_core()) for phenotype in population]
-=======
-    population_with_score = [(
-        problem.evaluate(phenotype),
-        phenotype.get_core(),
-    ) for phenotype in population]
->>>>>>> 2709eb11
+    population_with_score = [(problem.evaluate(phenotype),
+                              phenotype.get_core())
+                             for phenotype in population]
     return min(population_with_score, key=lambda x: x[0])[1]
 
 
@@ -552,19 +410,20 @@
         weights=[
             gp_params["n_elites"],
             gp_params["novelty"],
-            gp_params["population_size"] - gp_params["n_elites"] - gp_params["novelty"],
+            gp_params["population_size"] - gp_params["n_elites"] -
+            gp_params["novelty"],
         ],
     )
 
 
 def geneticengine_synthesis(
-    grammar: Grammar,
-    problem: Problem,
-    filename: str | None,
-    hole_name: str,
-    target_fitness: float | list[float],
-    gp_params: dict[str, Any] | None = None,
-    ui: SynthesisUI = SilentSynthesisUI(),
+        grammar: Grammar,
+        problem: Problem,
+        filename: str | None,
+        hole_name: str,
+        target_fitness: float | list[float],
+        gp_params: dict[str, Any] | None = None,
+        ui: SynthesisUI = SilentSynthesisUI(),
 ) -> Term:
     """Performs a synthesis procedure with GeneticEngine."""
     # gp_params = gp_params or parse_config("aeon/synthesis_grammar/gpconfig.gengy", "DEFAULT") # TODO
@@ -578,68 +437,36 @@
     assert isinstance(config_name, str)
     assert isinstance(seed, int)
     representation: type = representations[representation_name](
-<<<<<<< HEAD
-        grammar, decider=ProgressivelyTerminalDecider(NativeRandomSource(seed), grammar)
-    )
-=======
-        grammar, gp_params["max_depth"])
->>>>>>> 2709eb11
+        grammar,
+        decider=ProgressivelyTerminalDecider(NativeRandomSource(seed),
+                                             grammar))
 
     tracker: ProgressTracker
 
     recorders = []
     if filename:
-<<<<<<< HEAD
-        csv_file_path = get_csv_file_path(filename, representation, seed, hole_name, config_name)
-        recorders.append(
-            LazyCSVRecorder(csv_file_path, problem, only_record_best_individuals=gp_params["only_record_best_inds"]),
-        )
-    if isinstance(problem, SingleObjectiveProblem):
-        tracker = SingleObjectiveProgressTracker(problem, evaluator=SequentialEvaluator(), recorders=recorders)
-    else:
-        tracker = MultiObjectiveProgressTracker(problem, evaluator=SequentialEvaluator(), recorders=recorders)
-
-    class UIBackendRecorder(SearchRecorder):
-
-        def register(self, tracker: Any, individual: Individual, problem: Problem, is_best=False):
-=======
-        csv_file_path = get_csv_file_path(
-            filename,
-            representation,
-            seed,
-            hole_name,
-            config_name,
-        )
+        csv_file_path = get_csv_file_path(filename, representation, seed,
+                                          hole_name, config_name)
         recorders.append(
             LazyCSVRecorder(
                 csv_file_path,
                 problem,
-                only_record_best_individuals=gp_params[
-                    "only_record_best_inds"],
+                only_record_best_individuals=gp_params["only_record_best_inds"]
             ), )
     if isinstance(problem, SingleObjectiveProblem):
         tracker = SingleObjectiveProgressTracker(
-            problem,
-            evaluator=SequentialEvaluator(),
-            recorders=recorders,
-        )
+            problem, evaluator=SequentialEvaluator(), recorders=recorders)
     else:
         tracker = MultiObjectiveProgressTracker(
-            problem,
-            evaluator=SequentialEvaluator(),
-            recorders=recorders,
-        )
+            problem, evaluator=SequentialEvaluator(), recorders=recorders)
 
     class UIBackendRecorder(SearchRecorder):
 
-        def register(
-            self,
-            tracker: Any,
-            individual: Individual,
-            problem: Problem,
-            is_best=False,
-        ):
->>>>>>> 2709eb11
+        def register(self,
+                     tracker: Any,
+                     individual: Individual,
+                     problem: Problem,
+                     is_best=False):
             ui.register(
                 individual.get_phenotype().get_core(),
                 individual.get_fitness(problem),
@@ -653,21 +480,11 @@
     if target_fitness is not None:
         if isinstance(tracker, SingleObjectiveProgressTracker):
             search_budget = TargetFitness(target_fitness)
-<<<<<<< HEAD
-        elif isinstance(tracker, MultiObjectiveProgressTracker) and isinstance(target_fitness, list):
-            search_budget = TargetMultiFitness(target_fitness)
-        elif isinstance(tracker, MultiObjectiveProgressTracker) and isinstance(target_fitness, (float, int)):
-=======
         elif isinstance(tracker, MultiObjectiveProgressTracker) and isinstance(
-                target_fitness,
-                list,
-        ):
+                target_fitness, list):
             search_budget = TargetMultiFitness(target_fitness)
         elif isinstance(tracker, MultiObjectiveProgressTracker) and isinstance(
-                target_fitness,
-            (float, int),
-        ):
->>>>>>> 2709eb11
+                target_fitness, (float, int)):
             search_budget = TargetMultiSameFitness(target_fitness)
         else:
             assert False
@@ -717,15 +534,15 @@
 
 
 def synthesize_single_function(
-    ctx: TypingContext,
-    ectx: EvaluationContext,
-    term: Term,
-    fun_name: str,
-    holes: dict[str, tuple[Type, TypingContext]],
-    metadata: Metadata,
-    filename: str | None,
-    synth_config: dict[str, Any] | None = None,
-    ui: SynthesisUI = SynthesisUI(),
+        ctx: TypingContext,
+        ectx: EvaluationContext,
+        term: Term,
+        fun_name: str,
+        holes: dict[str, tuple[Type, TypingContext]],
+        metadata: Metadata,
+        filename: str | None,
+        synth_config: dict[str, Any] | None = None,
+        ui: SynthesisUI = SynthesisUI(),
 ) -> Tuple[Term, dict[str, Term]]:
 
     # Step 1 Create a Single or Multi-Objective Problem instance.
@@ -747,53 +564,33 @@
     #  to use (e.g., Random Search, Genetic Programming, others...)
 
     # Step 3 Synthesize an element
-    synthesized_element = geneticengine_synthesis(
-<<<<<<< HEAD
-        grammar, problem, filename, hole_name, target_fitness, synth_config, ui
-=======
-        grammar,
-        problem,
-        filename,
-        hole_name,
-        target_fitness,
-        synth_config,
-        ui,
->>>>>>> 2709eb11
-    )
+    synthesized_element = geneticengine_synthesis(grammar, problem, filename,
+                                                  hole_name, target_fitness,
+                                                  synth_config, ui)
     # synthesized_element = random_search_synthesis(grammar, problem)
 
     # Step 4 Substitute the synthesized element in the original program and return it.
-<<<<<<< HEAD
-    return substitution(term, synthesized_element, hole_name), {hole_name: synthesized_element}
-=======
-    return synthesized_element, substitution(
-        term,
-        synthesized_element,
-        hole_name,
-    )
->>>>>>> 2709eb11
+    return substitution(term, synthesized_element, hole_name), {
+        hole_name: synthesized_element
+    }
 
 
 def synthesize(
-    ctx: TypingContext,
-    ectx: EvaluationContext,
-    term: Term,
-    targets: list[tuple[str, list[str]]],
-    metadata: Metadata,
-    filename: str | None = None,
-    synth_config: dict[str, Any] | None = None,
-    refined_grammar: bool = False,
-    ui: SynthesisUI = SynthesisUI(),
+        ctx: TypingContext,
+        ectx: EvaluationContext,
+        term: Term,
+        targets: list[tuple[str, list[str]]],
+        metadata: Metadata,
+        filename: str | None = None,
+        synth_config: dict[str, Any] | None = None,
+        refined_grammar: bool = False,
+        ui: SynthesisUI = SynthesisUI(),
 ) -> Tuple[Term, dict[str, Term]]:
     """Synthesizes code for multiple functions, each with multiple holes."""
 
     program_holes = get_holes_info(ctx, term, top, targets, refined_grammar)
-<<<<<<< HEAD
-    assert len(program_holes) == len(targets), "No support for function with more than one hole"
-=======
     assert len(program_holes) == len(
-        targets, ), "No support for function with more than one hole"
->>>>>>> 2709eb11
+        targets), "No support for function with more than one hole"
 
     results = {}
 
@@ -803,14 +600,10 @@
             ectx,
             term,
             name,
-<<<<<<< HEAD
-            {h: v for h, v in program_holes.items() if h in holes_names},
-=======
             {
                 h: v
                 for h, v in program_holes.items() if h in holes_names
             },
->>>>>>> 2709eb11
             metadata,
             filename,
             synth_config,
