from typing import Any

from sympy import And, Or, Not, Eq, Ne, Lt, Gt, Ge, Le, Symbol
from sympy.core.basic import Basic
from sympy.core.expr import Expr
from sympy.logic.boolalg import to_cnf
from sympy.sets.sets import Set
from sympy.solvers.inequalities import reduce_rational_inequalities

from aeon.core.liquid import (
    LiquidApp,
    LiquidLiteralBool,
    LiquidVar,
    LiquidTerm,
    LiquidLiteralInt,
    LiquidLiteralFloat,
    LiquidLiteralString,
)

sympy_context = {
    "+": lambda x: lambda y: x + y,
    "-": lambda x: lambda y: x - y,
    "*": lambda x: lambda y: x * y,
    "/": lambda x: lambda y: x / y,
    "%": lambda x: lambda y: x % y,
    "%.": lambda x: lambda y: x % y,
    "==": lambda x: lambda y: Eq(x, y),
    "!=": lambda x: lambda y: Ne(x, y),
    "<": lambda x: lambda y: Lt(x, y),
    ">": lambda x: lambda y: Gt(x, y),
    "<=": lambda x: lambda y: Le(x, y),
    ">=": lambda x: lambda y: Ge(x, y),
    # BoolAlg expressions
    "!": lambda x: Not(x),
    "&&": lambda x: lambda y: And(x, y),
    "||": lambda x: lambda y: Or(x, y),
}


def liquid_app_to_sympy(ref: LiquidApp) -> Basic:
    ref_fun = ref.fun
    assert len(ref.args) == 2
    # if ref_fun in sympy_context:
    #    return sympy_context[ref_fun](*[refined_to_sympy_expression(arg) for arg in ref.args])
    if ref_fun == ">":
        arg0 = refined_to_sympy_expression(ref.args[0])
        arg1 = refined_to_sympy_expression(ref.args[1])
        return Gt(arg0, arg1)
    elif ref_fun == "&&":
        arg0 = refined_to_sympy_expression(ref.args[0])
        arg1 = refined_to_sympy_expression(ref.args[1])
        return And(arg0, arg1)
    elif ref_fun == "||":
        arg0 = refined_to_sympy_expression(ref.args[0])
        arg1 = refined_to_sympy_expression(ref.args[1])
        return Or(arg0, arg1)
    elif ref_fun == "<":
        assert len(ref.args) == 2
        arg0 = refined_to_sympy_expression(ref.args[0])
        arg1 = refined_to_sympy_expression(ref.args[1])
        return Lt(arg0, arg1)
    elif ref_fun == ">=":
        arg0 = refined_to_sympy_expression(ref.args[0])
        arg1 = refined_to_sympy_expression(ref.args[1])
        return Ge(arg0, arg1)
    elif ref_fun == "<=":
        arg0 = refined_to_sympy_expression(ref.args[0])
        arg1 = refined_to_sympy_expression(ref.args[1])
        return Le(arg0, arg1)
    elif ref_fun == "==":
        arg0 = refined_to_sympy_expression(ref.args[0])
        arg1 = refined_to_sympy_expression(ref.args[1])
        return Eq(arg0, arg1)
    elif ref_fun == "!=":
        arg0 = refined_to_sympy_expression(ref.args[0])
        arg1 = refined_to_sympy_expression(ref.args[1])
        return Ne(arg0, arg1)
    else:
        raise ValueError(f"Unknown Liquid function {ref_fun}")


def refined_to_sympy_expression(ref: LiquidTerm) -> Any:
    # ref = ty.refinement
    # name = ty.name
    # base_type_str = ty.type

    if isinstance(ref, LiquidApp):
        return liquid_app_to_sympy(ref)

    elif isinstance(ref, LiquidVar):
        return Symbol(ref.name)
    elif isinstance(ref, LiquidLiteralBool):
        return ref.value
    elif isinstance(ref, LiquidLiteralInt):
        return ref.value
    elif isinstance(ref, LiquidLiteralFloat):
        return ref.value
    elif isinstance(ref, LiquidLiteralString):
        return ref.value
    else:
        raise ValueError(f"Unknown Liquid term {ref} : {type(ref)}")

    # return ty.predicate.to_sympy_expression(ty.variable)


def flatten_conditions(lista: list | Any) -> list:
    if not isinstance(lista, list):
        return [lista]

    return [item for sublist in lista for item in flatten_conditions(sublist)]


def conditional_to_interval(cond: list, name: str) -> Set:
    try:
<<<<<<< HEAD
        return reduce_rational_inequalities([cond], Symbol(name), relational=False)
=======
        return reduce_rational_inequalities(
            [cond],
            Symbol(name),
            relational=False,
        )
>>>>>>> 2709eb11
    except Exception as err:
        raise Exception("Failed to do ranged analysis due to: {}".format(err))


def sympy_exp_to_bounded_interval(exp: Expr | Basic) -> Any:

    if isinstance(exp, And):
        return [sympy_exp_to_bounded_interval(x) for x in exp.args]
    elif isinstance(exp, Or):
        return tuple(sympy_exp_to_bounded_interval(x) for x in exp.args)
    elif isinstance(exp, Not):
        # Propagate the not
        exp = to_cnf(exp)
        reduce_rational_inequalities([[exp]], [])
        return [sympy_exp_to_bounded_interval(exp)]
    else:
        return [exp]<|MERGE_RESOLUTION|>--- conflicted
+++ resolved
@@ -112,15 +112,11 @@
 
 def conditional_to_interval(cond: list, name: str) -> Set:
     try:
-<<<<<<< HEAD
-        return reduce_rational_inequalities([cond], Symbol(name), relational=False)
-=======
         return reduce_rational_inequalities(
             [cond],
             Symbol(name),
             relational=False,
         )
->>>>>>> 2709eb11
     except Exception as err:
         raise Exception("Failed to do ranged analysis due to: {}".format(err))
 
