--- conflicted
+++ resolved
@@ -2,6 +2,7 @@
 
 from abc import ABC
 from dataclasses import make_dataclass
+import sys
 from typing import Optional, Tuple, Protocol
 from typing import Type as TypingType
 
@@ -22,11 +23,7 @@
 from aeon.core.substitutions import substitution_in_type, substitution_in_type_liquid
 from aeon.core.terms import Abstraction, Annotation, Application, If, Literal
 from aeon.core.terms import Var
-<<<<<<< HEAD
-from aeon.core.types import AbstractionType, Type, TypeVar
-=======
 from aeon.core.types import AbstractionType, Type, TypePolymorphism, TypeVar
->>>>>>> 2709eb11
 from aeon.core.types import BaseType
 from aeon.core.types import RefinedType
 from aeon.core.types import Top
@@ -48,13 +45,15 @@
 )
 from aeon.core.liquid_ops import ops
 
-<<<<<<< HEAD
 VAR_WEIGHT = 100
 LITERAL_WEIGHT = 30
 IF_WEIGHT = 1
 APP_WEIGHT = 10
 ABS_WEIGHT = 1
-=======
+
+max_number = sys.maxsize - 1
+min_number = -(sys.maxsize - 1)
+
 
 def extract_class_name(class_name: str) -> str:
     prefixes = [
@@ -69,7 +68,6 @@
         if class_name.startswith(prefix):
             return class_name[len(prefix):]
     return class_name
->>>>>>> 2709eb11
 
 
 class GrammarError(Exception):
@@ -88,19 +86,18 @@
 
 def is_valid_class_name(class_name: str) -> bool:
     return class_name not in prelude_ops and not class_name.startswith(
-        ("_anf_", "target"))
-
-
-<<<<<<< HEAD
+        ("_anf_", "target"), )
+
+
 ae_top = type("ae_top", (ABC, ), {})
 
 
 def extract_all_types(types: list[Type]) -> dict[Type, TypingType]:
     data: dict[Type, TypingType] = {Top(): ae_top}
     for ty in types:
-        class_name = mangle_type(ty)
         match ty:
             case BaseType(_):
+                class_name = mangle_type(ty)
                 ty_abstract_class = type(class_name, (ae_top, ), {})
                 ty_abstract_class = abstract(ty_abstract_class)
                 data[ty] = ty_abstract_class
@@ -113,6 +110,7 @@
                 # TODO: alpha-equivalence
                 # TODO: subtyping
             case AbstractionType(var_name, var_type, return_type):
+                class_name = mangle_type(ty)
                 data.update(
                     extract_all_types([
                         var_type,
@@ -125,12 +123,11 @@
                 # TODO: alpha-equivalence
             case Top():
                 data[ty] = ae_top
-            case Bottom():
-                pass
+            case TypePolymorphism(_, _, _):
+                # TODO: Polytypes in Synthesis
+                continue
             case _:
-                print(ty)
-                assert False
-            # TODO: polymorphism
+                assert False, f"Unsupported {ty}"
     return data
 
 
@@ -138,197 +135,6 @@
         aeon_type: Type,
         parent_class: type,
         value_type: None | type | MetaHandlerGenerator = None) -> type:
-=======
-    def get_core(self):
-        class_name = self.__class__.__name__
-        class_name_without_prefix = extract_class_name(class_name)
-        value = getattr(self, "value", None)
-        try:
-            if value is not None:
-                if class_name_without_prefix == "Int" or class_name_without_prefix.startswith(
-                        "Int", ):
-                    base = Literal(int(value), type=t_int)
-                elif class_name_without_prefix == "Float" or class_name_without_prefix.startswith(
-                        "Float", ):
-                    base = Literal(float(value), type=t_float)
-                elif class_name_without_prefix == "Bool" or class_name_without_prefix.startswith(
-                        "Bool", ):
-                    value = str(value) == "true"
-                    base = Literal(value, type=t_bool)
-                elif class_name_without_prefix == "String" or class_name_without_prefix.startswith(
-                        "String", ):
-                    v = str(value)[1:-1]
-                    base = Literal(str(v), type=t_string)
-                else:
-                    assert False
-
-                return base
-        except Exception as e:
-            raise GrammarError("no value\n ", e)
-
-    setattr(cls, "get_core", get_core)
-    return cls
-
-
-def liquid_term_to_str(ty: RefinedType) -> str:
-    var: str = ty.name
-    base_type_str: str = ty.type.name
-    refinement: LiquidTerm = ty.refinement
-    if isinstance(refinement, LiquidApp):
-        refined_type_str = (str(ty.refinement).replace(
-            var,
-            base_type_str,
-        ).replace("(", "").replace(
-            ")",
-            "",
-        ).replace(" ", "_"))
-        for op, op_str in aeon_prelude_ops_to_text.items():
-            refined_type_str = refined_type_str.replace(op, op_str)
-    else:
-        assert False
-    return refined_type_str
-
-
-def process_type_name(ty: Type) -> str:
-    match ty:
-        case Top():
-            return str(ty)
-        case BaseType(name):
-            return name
-        case RefinedType(_, _, _):
-            refinement_str = liquid_term_to_str(ty)
-            refined_type_name = f"Refined_{refinement_str}"
-            return refined_type_name
-        case AbstractionType(vname, vtype, rtype):
-            r1 = process_type_name(vtype)
-            r2 = process_type_name(rtype)
-            return f"{vname}_{r1}_to_{r2}"
-        case TypeVar(name):
-            return name
-        case TypePolymorphism(name, kind, body):
-            r = process_type_name(body)
-            return f"{name}_{kind}_{r}"
-        case _:
-            assert False, f"Unknown type {ty} ({type(ty)})"
-
-
-def replace_tuples_with_lists(structure):
-    if isinstance(structure, tuple):
-        return [replace_tuples_with_lists(item) for item in structure]
-    elif isinstance(structure, list):
-        return [replace_tuples_with_lists(item) for item in structure]
-    else:
-        return structure
-
-
-def contains_tuples(lst):
-    return any(isinstance(item, tuple) for item in lst)
-
-
-def split_or_intervals(bounded_intervals, name, intervals_list=None):
-    intervals_list = [] if intervals_list is None else intervals_list
-    # if it is a tuple, it is an Or Interval
-    if isinstance(bounded_intervals, tuple):
-        for b_interval in bounded_intervals:
-            intervals_list = split_or_intervals(
-                b_interval,
-                name,
-                intervals_list,
-            )
-    elif isinstance(bounded_intervals, list):
-        if contains_tuples(bounded_intervals):
-            for b_interval in bounded_intervals:
-                intervals_list = split_or_intervals(
-                    b_interval,
-                    name,
-                    intervals_list,
-                )
-        else:
-            cond = flatten_conditions(bounded_intervals)
-            interval = conditional_to_interval(cond, name)
-            intervals_list.append(interval)
-    return intervals_list
-
-
-def intervals_to_metahandlers(
-    gengy_metahandler: Any,
-    intervals_list: list,
-    base_type_str: str,
-    ref: LiquidTerm,
-) -> list[MetaHandlerGenerator]:
-    metahandler_list: list[MetaHandlerGenerator] = []
-    python_type: type = aeon_to_python_types[base_type_str]
-    for interval in intervals_list:
-        if isinstance(interval, Interval):
-            if isinstance(ref, LiquidApp):
-                max_range = (max_number if isinstance(
-                    interval.sup,
-                    Infinity,
-                ) else interval.sup)  # or 2 ** 31 - 1
-                max_range = max_range - 1 if interval.right_open else max_range
-
-                min_range = (min_number if isinstance(
-                    interval.inf,
-                    NegativeInfinity,
-                ) else interval.inf)  # or -2 ** 31
-                min_range = min_range + 1 if interval.left_open else min_range
-
-                metahandler_instance = gengy_metahandler(min_range, max_range)
-                metahandler_type = Annotated[
-                    python_type, metahandler_instance]  # type: ignore
-                metahandler_list.append(metahandler_type)
-            else:
-                assert False
-        elif isinstance(interval, EmptySet):
-            pass
-        else:
-            assert False
-    return metahandler_list
-
-
-def get_metahandler_union(
-    metahandler_list: list[MetaHandlerGenerator],
-) -> MetaHandlerGenerator | Union[MetaHandlerGenerator]:
-    if len(metahandler_list) == 1:
-        return metahandler_list[0]
-    else:
-        return Union[tuple(metahandler_list)]
-
-
-def refined_type_to_metahandler(
-    ty: RefinedType, ) -> MetaHandlerGenerator | Union[MetaHandlerGenerator]:
-    base_type_str = str(ty.type.name)
-    gengy_metahandler = aeon_to_gengy_metahandlers[base_type_str]
-    name, ref = ty.name, ty.refinement
-
-    sympy_exp = refined_to_sympy_expression(ref)
-    sympy_exp = simplify(sympy_exp)
-    sympy_exp = to_dnf(sympy_exp)
-    bounded_intervals = sympy_exp_to_bounded_interval(sympy_exp)
-    intervals_list = split_or_intervals(bounded_intervals, name)
-    metahandler_list = intervals_to_metahandlers(
-        gengy_metahandler,
-        intervals_list,
-        base_type_str,
-        ref,
-    )
-
-    return get_metahandler_union(metahandler_list)
-
-
-def create_abstract_class(class_name: str) -> type:
-    """Create and return a new abstract class with the given name."""
-    class_name = "t_" + class_name if not class_name.startswith(
-        "t_") else class_name
-    return make_dataclass(class_name, [], bases=(ABC, ))
-
-
-def create_literal_class(
-    class_name: str,
-    value_type: type | MetaHandlerGenerator,
-    base_class: type,
-) -> type:
->>>>>>> 2709eb11
     """Create and return a new literal class with the given name and value type, based on the provided abstract class."""
     if value_type is None:
         value_type = aeon_to_python[aeon_type]
@@ -339,106 +145,14 @@
         [("value", value_type)],
         bases=(parent_class, ),
     )
-<<<<<<< HEAD
-=======
-    return mk_method_core_literal(new_class)
-
-
-def handle_refined_type(
-    class_name: str,
-    ty: RefinedType,
-    grammar_nodes: list[type],
-) -> tuple[list[type], type]:
-    """Handle the creation of classes for refined types and update grammar nodes accordingly."""
-    class_name = "t_" + class_name if not class_name.startswith(
-        "t_") else class_name
-    new_abs_class = create_abstract_class(class_name)
-    grammar_nodes.append(new_abs_class)
-
-    metahandler_type = refined_type_to_metahandler(ty)
-    new_class = create_literal_class(
-        class_name[2:],
-        metahandler_type,
-        new_abs_class,
-    )
-    grammar_nodes.append(new_class)
-
-    base_type_name = process_type_name(ty.type)
-    grammar_nodes, _ = find_class_by_name(base_type_name, grammar_nodes)
-
-    return grammar_nodes, new_abs_class
-
-
-def find_class_by_name(
-    class_name: str,
-    grammar_nodes: list[type],
-    ty: Type | None = None,
-) -> tuple[list[type], type]:
-    """This function iterates over the provided list of grammar nodes and
-    returns the node whose name matches the provided name. If no match is found
-    it creates a new abstract class and a new data class, adds them to the
-    list, and returns the abstract class and the updated list of grammar nodes.
-
-    Args:
-        class_name (str): The name of the class to find.
-        grammar_nodes (list[type]): A list of grammar nodes to search through.
-        ty (Type): Aeon type of the class we are trying to find or create
-
-    Returns:
-        tuple[list[type], type]: A tuple containing the updated list of grammar nodes and the found or
-        newly created class.
-    """
-    for cls in grammar_nodes:
-        if cls.__name__ in [class_name, "t_" + class_name]:
-            return grammar_nodes, cls
-
-    if class_name in aeon_to_python_types:
-        new_abs_class = create_abstract_class(class_name)
-        grammar_nodes.append(new_abs_class)
-
-        new_class = create_literal_class(
-            class_name,
-            aeon_to_python_types[class_name],
-            new_abs_class,
-        )
-        grammar_nodes.append(new_class)
-
-        return grammar_nodes, new_abs_class
-
-    if ty is not None and isinstance(ty, RefinedType) and str(
-            ty.type.name) in aeon_to_gengy_metahandlers:
-        return handle_refined_type(class_name, ty, grammar_nodes)
-
-    new_abs_class = create_abstract_class(class_name)
-    grammar_nodes.append(new_abs_class)
-    return grammar_nodes, new_abs_class
-
-
-def is_valid_class_name(class_name: str) -> bool:
-    return class_name not in prelude_ops and not class_name.startswith(
-        ("_anf_", "target"), )
->>>>>>> 2709eb11
 
     def get_core(self):
         value = getattr(self, "value", None)
         return Literal(value, type=aeon_type)
 
-<<<<<<< HEAD
     setattr(new_class, "get_core", get_core)
     new_class = weight(LITERAL_WEIGHT)(new_class)
     return new_class
-=======
-def get_attribute_type_name(
-    attribute_type: Type,
-    parent_name: str = None,
-) -> str:
-    parent_name = parent_name or ""
-    while isinstance(attribute_type, AbstractionType):
-        parent_name += f"t_{process_type_name(attribute_type.var_type)}_"
-        attribute_type = attribute_type.type
-    attribute_type_name = f"t_{process_type_name(attribute_type)}"
-    return parent_name + attribute_type_name
->>>>>>> 2709eb11
 
 
 def create_literals_nodes(
@@ -463,21 +177,6 @@
         create_literal_class(aeon_ty, type_info[aeon_ty]) for aeon_ty in types
     ] + base_int
 
-<<<<<<< HEAD
-=======
-    Returns:
-        Tuple[List[Type], Dict[str, Type], Type, str]: A tuple containing the grammar_nodes list updated,
-        attributes dictionary, the superclass, and the abstraction_type class name.
-    """
-    fields = []
-    parent_name = ""
-    while isinstance(class_type, AbstractionType):
-        attribute_name = (class_type.var_name.value if isinstance(
-            class_type.var_name,
-            Token,
-        ) else class_type.var_name)
-        attribute_type = class_type.var_type
->>>>>>> 2709eb11
 
 def create_literal_ref_nodes(
         type_info: dict[Type, TypingType] = None) -> list[TypingType]:
@@ -492,22 +191,13 @@
         for aeon_ty in ref_types
     ]
 
-<<<<<<< HEAD
-=======
-        grammar_nodes, cls = find_class_by_name(
-            attribute_type_name,
-            grammar_nodes,
-            attribute_type,
-        )
-        fields.append((attribute_name, cls))
->>>>>>> 2709eb11
 
 def create_var_node(name: str, ty: Type, python_ty: TypingType) -> TypingType:
     """Creates a python type for a given variable in context."""
     vname = mangle_var(name)
     dc = make_dataclass(f"var_{vname}", [], bases=(python_ty, ))
 
-    def get_core(_self):
+    def get_core(_):
         return Var(name)
 
     setattr(dc, "get_core", get_core)
@@ -520,6 +210,7 @@
     """Creates a list of python types for all variables in context."""
     return [
         create_var_node(var_name, ty, type_info[ty]) for (var_name, ty) in vars
+        if ty in type_info
     ]
 
 
@@ -539,65 +230,12 @@
     return dc
 
 
-<<<<<<< HEAD
 def create_abstraction_nodes(
         type_info: dict[Type, TypingType]) -> list[TypingType]:
     return [
         create_abstraction_node(ty, type_info) for ty in type_info
         if isinstance(ty, AbstractionType)
     ]
-=======
-def create_refined_class(
-    class_name: str,
-    parent_class: type,
-    fields: list[tuple[str, type]],
-    class_type: RefinedType,
-    grammar_nodes: list[type],
-) -> list[type]:
-    """Create a refined class and update the grammar nodes list."""
-    new_class_app = create_new_class(
-        f"refined_app_{class_name}",
-        parent_class,
-        fields,
-    )
-    grammar_nodes.append(new_class_app)
-
-    parent_base_type_name = process_type_name(class_type.type)
-    grammar_nodes, _ = find_class_by_name(
-        parent_base_type_name,
-        grammar_nodes,
-        class_type.type,
-    )
-    return grammar_nodes
-
-
-def create_abstraction_class(
-    class_name: str,
-    abstraction_type_class_name: str,
-    grammar_nodes: list[type],
-) -> list[type]:
-    """Create an abstraction class and update the grammar nodes list."""
-    grammar_nodes, parent_class = find_class_by_name(
-        abstraction_type_class_name,
-        grammar_nodes,
-    )
-    new_class_var = create_new_class(f"var_{class_name}", parent_class)
-    grammar_nodes.append(new_class_var)
-    return grammar_nodes
-
-
-def create_class_from_ctx_var(
-    var: tuple,
-    grammar_nodes: list[type],
-) -> list[type]:
-    """Creates a new class based on a context variable and adds it to the list
-    of grammar nodes.
-
-    This function takes a context variable (a tuple with the class name and type) and a list of existing grammar nodes.
-    It creates a new class or classes with the given name, and generate his attributes and superclass based on the type
-    provided by the tuple.
-    The new class or classes are then added to the list of grammar nodes.
->>>>>>> 2709eb11
 
 
 def create_application_node(ty: AbstractionType,
@@ -610,7 +248,6 @@
 
     # Note: this would require dependent type dynamic processing on the return type (parent class)
 
-<<<<<<< HEAD
     def get_core(_self):
         return Application(_self.fun.get_core(), _self.arg.get_core())
 
@@ -618,29 +255,6 @@
     dc = weight(APP_WEIGHT)(dc)
     return dc
 
-=======
-    class_name = aeon_prelude_ops_to_text.get(class_name, class_name)
-    grammar_nodes, fields, parent_type, abstraction_type_class_name = generate_class_components(
-        class_type,
-        grammar_nodes,
-    )
-
-    parent_class_name = process_type_name(parent_type)
-    grammar_nodes, parent_class = find_class_by_name(
-        parent_class_name,
-        grammar_nodes,
-        parent_type,
-    )
-
-    if isinstance(class_type, RefinedType):
-        grammar_nodes = create_refined_class(
-            class_name,
-            parent_class,
-            fields,
-            class_type,
-            grammar_nodes,
-        )
->>>>>>> 2709eb11
 
 def create_application_nodes(
         type_info: dict[Type, TypingType]) -> list[TypingType]:
@@ -649,15 +263,6 @@
         if isinstance(ty, AbstractionType)
     ]
 
-<<<<<<< HEAD
-=======
-    if isinstance(class_type, AbstractionType):
-        grammar_nodes = create_abstraction_class(
-            class_name,
-            abstraction_type_class_name,
-            grammar_nodes,
-        )
->>>>>>> 2709eb11
 
 def create_if_node(ty: Type, type_info: dict[Type, TypingType]) -> TypingType:
     v_name = f"if_{mangle_type(ty)}"
@@ -684,12 +289,10 @@
 
 def filter_uninterpreted(lt: LiquidTerm) -> Optional[LiquidTerm]:
     match lt:
-        case (LiquidHole(_, _)
-              | LiquidLiteralBool(_)
-              | LiquidLiteralInt(_)
-              | LiquidLiteralFloat(_)
-              | LiquidLiteralString(_)
-              | LiquidVar(_)):
+        case LiquidHole():
+            return lt
+        case LiquidLiteralBool(_) | LiquidLiteralInt(_) | LiquidLiteralFloat(
+            _) | LiquidLiteralString(_) | LiquidVar(_):
             return lt
         case LiquidApp(fun, args):
             if fun in ["&&", "||"]:
@@ -711,11 +314,10 @@
         case _:
             assert False
 
-<<<<<<< HEAD
 
 def remove_uninterpreted_functions_from_type(ty: Type) -> Type:
     match ty:
-        case BaseType() | TypeVar() | Top() | Bottom():
+        case BaseType() | TypeVar() | Top():
             return ty
         case AbstractionType(var_name, var_type, type):
             return AbstractionType(
@@ -729,26 +331,11 @@
                 return type
             else:
                 return RefinedType(name, type, ref_filtered)
+        case TypePolymorphism(name, kind, body):
+            return TypePolymorphism(
+                name, kind, remove_uninterpreted_functions_from_type(body))
         case _:
-            assert False
-=======
-def create_if_class(
-    class_name: str,
-    parent_class_name: str,
-    grammar_nodes: list[type],
-) -> list[type]:
-    grammar_nodes, cond_class = find_class_by_name("Bool", grammar_nodes)
-    grammar_nodes, parent_class = find_class_by_name(
-        parent_class_name,
-        grammar_nodes,
-    )
-
-    fields = [
-        ("cond", cond_class),
-        ("then", parent_class),
-        ("otherwise", parent_class),
-    ]
->>>>>>> 2709eb11
+            assert False, f"Unsupported {ty}"
 
 
 def remove_uninterpreted_functions(ctx: TypingContext) -> TypingContext:
@@ -769,7 +356,6 @@
             assert False
 
 
-<<<<<<< HEAD
 def propagate_constants(
         ctx: TypingContext) -> tuple[TypingContext, dict[str, LiquidTerm]]:
     match ctx:
@@ -800,38 +386,15 @@
             return TypeBinder(p, type_name, type_kind), subst
         case _:
             assert False
-=======
-def build_control_flow_grammar_nodes(grammar_nodes: list[type]) -> list[type]:
-    types_names_set = {
-        cls.__name__
-        for cls in grammar_nodes if cls.__base__ is ABC and not any(
-            issubclass(cls, other) and cls is not other
-            for other in grammar_nodes)
-    }
-    for ty_name in types_names_set:
-        grammar_nodes = create_if_class(
-            f"If_{ty_name}",
-            ty_name,
-            grammar_nodes,
-        )
-    return grammar_nodes
->>>>>>> 2709eb11
 
 
 def gen_grammar_nodes(
     ctx: TypingContext,
-<<<<<<< HEAD
     synth_fun_type,
     synth_func_name: str,
     metadata: Metadata,
     grammar_nodes: list[type] | None = None,
 ) -> tuple[list[type], type]:
-=======
-    synth_func_name: str,
-    metadata: Metadata,
-    grammar_nodes: list[type] | None = None,
-) -> list[type]:
->>>>>>> 2709eb11
     """Generate grammar nodes from the variables in the given TypingContext.
 
     This function iterates over the variables in the provided TypingContext. For each variable,
@@ -872,22 +435,11 @@
         else:
             return False
 
-<<<<<<< HEAD
     ctx_vars = [(var_name, ty) for (var_name, ty) in concrete_vars_in(ctx)
                 if not skip(var_name)]
     type_info = extract_all_types([t_bool, t_float, t_int, t_string] +
                                   [x[1] for x in ctx_vars] + [synth_fun_type])
     type_nodes = list(type_info.values())
-=======
-    for var_name, ty in ctx.vars():
-        if not skip(var_name):
-            grammar_nodes = create_class_from_ctx_var(
-                (var_name, ty),
-                grammar_nodes,
-            )
-
-    return grammar_nodes
->>>>>>> 2709eb11
 
     literals = create_literals_nodes(type_info)
     vars = create_var_nodes(ctx_vars, type_info)
