from __future__ import annotations

import os.path

from aeon.backend.evaluator import EvaluationContext
from aeon.core.substitutions import substitute_vartype_in_term
from aeon.core.terms import Abstraction
from aeon.core.terms import Application
from aeon.core.terms import Hole
from aeon.core.terms import Literal
from aeon.core.terms import Rec
from aeon.core.terms import Term
from aeon.core.terms import Var
from aeon.core.types import AbstractionType
from aeon.core.types import BaseType
from aeon.core.types import t_int
from aeon.prelude.prelude import evaluation_vars
from aeon.prelude.prelude import typing_vars
from aeon.sugar.parser import mk_parser
from aeon.sugar.program import Definition
from aeon.sugar.program import ImportAe
from aeon.sugar.program import Program
from aeon.sugar.program import TypeDecl
from aeon.typechecking.context import TypingContext
from aeon.typechecking.context import UninterpretedBinder
from aeon.utils.ctx_helpers import build_context


def desugar(p: Program) -> tuple[Term, TypingContext, EvaluationContext]:
    ctx = build_context(typing_vars)
    ectx = EvaluationContext(evaluation_vars)

    prog: Term
    if "main" in [d.name for d in p.definitions]:
        prog = Application(Var("main"), Literal(1, type=t_int))
    else:
        prog = Application(Var("print"), Hole("main"))

    defs: list[Definition] = p.definitions
<<<<<<< HEAD
    type_decls:list[TypeDecl] = p.type_decls
    
    import_defs, import_type_decls  = handle_imports(p)
    
    defs = import_defs + defs
    type_decls = import_type_decls + type_decls
    
    
    print(type_decls)
=======
    type_decls: list[TypeDecl] = p.type_decls
    imports: list[ImportAe] = p.imports

    imp: ImportAe
    for imp in imports:
        import_p: Program = handle_import(imp.path)

        defs = import_p.definitions + defs
        type_decls = import_p.type_decls + type_decls
>>>>>>> 89f7b9bd

    d: Definition
    for d in defs[::-1]:
        if d.body == Var("uninterpreted"):
            assert isinstance(d.type, AbstractionType)
            ctx = UninterpretedBinder(
                ctx,
                d.name,
                d.type,
            )
        else:
            ty = d.type
            body = d.body
            for a, t in d.args:
                ty = AbstractionType(a, t, ty)
                body = Abstraction(a, body)
            prog = Rec(d.name, ty, body, prog)

    tyname: TypeDecl
    for tyname in type_decls:
        prog = substitute_vartype_in_term(prog, BaseType(tyname.name), tyname.name)

    return (prog, ctx, ectx)


<<<<<<< HEAD
def handle_imports(p: Program) -> tuple[list[Definition], list[TypeDecl]]:
    defs: list[Definition] = []
    type_decls: list[TypeDecl] = []

    imp: ImportAe
    for imp in p.imports:
        filename = f"libraries/{imp.path}.ae"
        path = os.path.abspath(filename)
        assert os.path.exists(path), f"The library '{path}' does not exist. {path}"
        
        imported_program = parse_import_file(path)
            
        import_defs, import_type_decls = handle_imports(imported_program)
            
        if imp.func_or_type:
            defs, type_decls = handle_function_imp(imp, imported_program, defs, type_decls, path)

        else:
            defs, type_decls = handle_regular_imp(imported_program, defs, type_decls)
            
        defs = import_defs + defs
        type_decls = import_type_decls + type_decls

        
    return defs , type_decls


def parse_import_file(path: str) -> Program:
    with open(path) as import_file_data:
        return mk_parser("program").parse(import_file_data.read())


def handle_function_imp(
    imp: ImportAe, 
    import_p: Program, 
    defs: list[Definition], 
    type_decls: list[TypeDecl] , 
    path: str
    ) -> tuple[list[Definition], list[TypeDecl]]:
    
    if any(str(defn.name) == imp.func_or_type for defn in import_p.definitions):
        defs += [elem for elem in import_p.definitions if str(
                elem.name) == imp.func_or_type]
        type_decls +=  import_p.type_decls
    elif any(str(typedec.name) == imp.func_or_type for typedec in import_p.type_decls):
        type_decls += [elem for elem in import_p.type_decls if str(
                elem.name) == imp.func_or_type]
    else:
        assert False, f"The function or type {imp.func_or_type} does not exist in {path}"

    return defs, type_decls

def handle_regular_imp(import_p: Program, defs: list[Definition], type_decls: list[TypeDecl]) -> tuple[list[Definition], list[TypeDecl]]:
    defs +=  import_p.definitions
    type_decls += import_p.type_decls
    return defs, type_decls
=======
def handle_import(path: str) -> Program:
    filename = "libraries/" + path + ".ae"
    path = os.path.abspath(filename)
    assert os.path.exists(path), f"The library '{path}' does not exist. {path}"
    import_file_data = open(path).read()
    return mk_parser("program").parse(import_file_data)
>>>>>>> 89f7b9bd
<|MERGE_RESOLUTION|>--- conflicted
+++ resolved
@@ -37,17 +37,6 @@
         prog = Application(Var("print"), Hole("main"))
 
     defs: list[Definition] = p.definitions
-<<<<<<< HEAD
-    type_decls:list[TypeDecl] = p.type_decls
-    
-    import_defs, import_type_decls  = handle_imports(p)
-    
-    defs = import_defs + defs
-    type_decls = import_type_decls + type_decls
-    
-    
-    print(type_decls)
-=======
     type_decls: list[TypeDecl] = p.type_decls
     imports: list[ImportAe] = p.imports
 
@@ -57,7 +46,6 @@
 
         defs = import_p.definitions + defs
         type_decls = import_p.type_decls + type_decls
->>>>>>> 89f7b9bd
 
     d: Definition
     for d in defs[::-1]:
@@ -83,68 +71,9 @@
     return (prog, ctx, ectx)
 
 
-<<<<<<< HEAD
-def handle_imports(p: Program) -> tuple[list[Definition], list[TypeDecl]]:
-    defs: list[Definition] = []
-    type_decls: list[TypeDecl] = []
-
-    imp: ImportAe
-    for imp in p.imports:
-        filename = f"libraries/{imp.path}.ae"
-        path = os.path.abspath(filename)
-        assert os.path.exists(path), f"The library '{path}' does not exist. {path}"
-        
-        imported_program = parse_import_file(path)
-            
-        import_defs, import_type_decls = handle_imports(imported_program)
-            
-        if imp.func_or_type:
-            defs, type_decls = handle_function_imp(imp, imported_program, defs, type_decls, path)
-
-        else:
-            defs, type_decls = handle_regular_imp(imported_program, defs, type_decls)
-            
-        defs = import_defs + defs
-        type_decls = import_type_decls + type_decls
-
-        
-    return defs , type_decls
-
-
-def parse_import_file(path: str) -> Program:
-    with open(path) as import_file_data:
-        return mk_parser("program").parse(import_file_data.read())
-
-
-def handle_function_imp(
-    imp: ImportAe, 
-    import_p: Program, 
-    defs: list[Definition], 
-    type_decls: list[TypeDecl] , 
-    path: str
-    ) -> tuple[list[Definition], list[TypeDecl]]:
-    
-    if any(str(defn.name) == imp.func_or_type for defn in import_p.definitions):
-        defs += [elem for elem in import_p.definitions if str(
-                elem.name) == imp.func_or_type]
-        type_decls +=  import_p.type_decls
-    elif any(str(typedec.name) == imp.func_or_type for typedec in import_p.type_decls):
-        type_decls += [elem for elem in import_p.type_decls if str(
-                elem.name) == imp.func_or_type]
-    else:
-        assert False, f"The function or type {imp.func_or_type} does not exist in {path}"
-
-    return defs, type_decls
-
-def handle_regular_imp(import_p: Program, defs: list[Definition], type_decls: list[TypeDecl]) -> tuple[list[Definition], list[TypeDecl]]:
-    defs +=  import_p.definitions
-    type_decls += import_p.type_decls
-    return defs, type_decls
-=======
 def handle_import(path: str) -> Program:
     filename = "libraries/" + path + ".ae"
     path = os.path.abspath(filename)
     assert os.path.exists(path), f"The library '{path}' does not exist. {path}"
     import_file_data = open(path).read()
-    return mk_parser("program").parse(import_file_data)
->>>>>>> 89f7b9bd
+    return mk_parser("program").parse(import_file_data)