from __future__ import annotations

import os
from pathlib import Path
from typing import NamedTuple

from aeon.core.types import BaseKind, Kind
from aeon.decorators import apply_decorators, Metadata
from aeon.elaboration.context import (
    ElabUninterpretedBinder,
    ElabVariableBinder,
    ElaborationTypingContext,
    ElabTypingContextEntry,
    build_typing_context,
)
from aeon.prelude.prelude import typing_vars
from aeon.sugar.parser import mk_parser
from aeon.sugar.program import (
    Definition,
    SAbstraction,
    SApplication,
    SHole,
    SLiteral,
    SRec,
    STerm,
    STypeAbstraction,
    SVar,
)
from aeon.sugar.program import ImportAe
from aeon.sugar.program import Program
from aeon.sugar.program import TypeDecl, InductiveDecl
from aeon.sugar.stypes import SAbstractionType, SType, STypePolymorphism, builtin_types, get_type_vars, STypeConstructor
from aeon.sugar.substitutions import substitute_svartype_in_stype, substitution_svartype_in_sterm
from aeon.utils.name import Name
from aeon.sugar.ast_helpers import st_int, st_string

from aeon.sugar.stypes import STypeVar
from aeon.facade.api import ImportError


class DesugaredProgram(NamedTuple):
    program: STerm
    elabcontext: ElaborationTypingContext
    metadata: Metadata


<<<<<<< HEAD
def desugar(p: Program, is_main_hole: bool = True, extra_vars: dict[str, SType] | None = None) -> DesugaredProgram:
    vs = {} if extra_vars is None else extra_vars
=======
def desugar(p: Program, is_main_hole: bool = True, extra_vars: dict[Name, SType] | None = None) -> DesugaredProgram:
    vs: dict[Name, SType] = {} if extra_vars is None else extra_vars
>>>>>>> 99ece922
    vs.update(typing_vars)

    p = expand_inductive_decls(p)

    prog = determine_main_function(p, is_main_hole)

    defs, type_decls = p.definitions, p.type_decls
    defs, type_decls = handle_imports(p.imports, defs, type_decls)

    defs, metadata = apply_decorators_in_definitions(defs)

    defs = introduce_forall_in_types(defs, type_decls)

    etctx = build_typing_context(vs, type_decls)
    etctx, prog = update_program_and_context(prog, defs, etctx)
<<<<<<< HEAD
    prog, etctx = replace_concrete_types(prog, etctx, builtin_types + [td.name for td in type_decls])

    return DesugaredProgram(prog, etctx, metadata)


=======
    prog, etctx = replace_concrete_types(
        prog, etctx, [Name(t, 0) for t in builtin_types] + [td.name for td in type_decls]
    )
    return DesugaredProgram(prog, etctx, metadata)


def expand_inductive_decls(p: Program) -> Program:
    tds: list[TypeDecl] = []
    defs: list[Definition] = []

    uninterpreted_lit = SVar(Name("uninterpreted", 0))

    for decl in p.inductive_decls:
        match decl:
            case InductiveDecl(name, args, constructors, measures):
                tds.append(TypeDecl(name, args))

                for measure in measures:
                    match measure:
                        case Definition(mname, mforalls, margs, mrtype, _, _):
                            de = Definition(mname, mforalls, margs, mrtype, uninterpreted_lit)
                            defs.append(de)

                def key_for(tyname: Name, constructor_name: Name) -> str:
                    return f"{tyname.name}_{constructor_name.name}"

                for constructor in constructors:
                    match constructor:
                        case Definition(cname, cforalls, cargs, crtype, _, _):
                            arg_s = ", ".join(str(arg.name) for (arg, _) in cargs)
                            mk_tuple = SApplication(
                                SVar(Name("native", 0)), SLiteral(f"('{key_for(name, cname)}', {arg_s})", st_string)
                            )
                            de = Definition(cname, cforalls, cargs, crtype, mk_tuple)
                            defs.append(de)

                def curry(args: list[tuple[Name, SType]], rty: SType) -> SType:
                    for aname, aty in args[::-1]:
                        rty = SAbstractionType(aname, aty, rty)
                    return rty

                def case_for(cname: Name, cargs: list[tuple[Name, SType]]) -> str:
                    pargs = ", ".join(f"{arg.name}" for (arg, _) in cargs)
                    args = "".join(f"({arg.name})" for (arg, _) in cargs)
                    return f"\tcase ('{key_for(name, cname)}', {pargs}):\n\t\treturn case_{cname.name}{args}"

                cases = "\n".join(case_for(cons.name, cons.args) for cons in constructors)
                catchall = "\n\tcase _:\n\t\traise Exception('Invalid constructor')"
                rec_body: STerm = SApplication(
                    SVar(Name("native", 0)), SLiteral(f"""match this:\n{cases}{catchall}\n""", st_string)
                )

                foralls: list[tuple[Name, Kind]] = []
                rec_args: list[tuple[Name, SType]] = []

                # Return Type
                return_generic_name = Name("ret", -1)
                return_type = STypeVar(return_generic_name)
                foralls.append((return_generic_name, BaseKind()))

                # Target Type (First argument)
                # foralls.extend([ (arg, BaseKind()) for arg in args ])
                target_type = STypeConstructor(name, [STypeVar(a) for a in args])
                rec_args.append((Name("this", -1), target_type))

                # Prepare arguments for each constructor
                for cons in constructors:
                    rec_args.append((Name(f"case_{cons.name.name}", -1), curry(cons.args, return_type)))

                rec_de = Definition(
                    name=Name(name.name + "_rec", -1), foralls=foralls, args=rec_args, type=return_type, body=rec_body
                )
                defs.append(rec_de)

            case _:
                assert False, f"Unexpected inductive decl {decl} in {p}"

    return Program(p.imports, p.type_decls + tds, [], defs + p.definitions)


>>>>>>> 99ece922
def introduce_forall_in_types(defs: list[Definition], type_decls: list[TypeDecl]) -> list[Definition]:
    types = [td.name for td in type_decls]
    ndefs = []
    for d in defs:
        match d:
            case Definition(name, foralls, args, rtype, body, decorators):
                new_foralls: list[tuple[Name, Kind]] = []

                tlst: list[SType] = [ty for _, ty in args] + [rtype]
                for ty in tlst:
                    for t in get_type_vars(ty):
                        tname = t.name
                        if tname not in types:
                            entry = (tname, BaseKind())
                            if entry not in new_foralls:
                                new_foralls.append(entry)
<<<<<<< HEAD
                ndefs.append(Definition(name, foralls + new_foralls, args, type, body, decorators))
=======
                ndefs.append(Definition(name, foralls + new_foralls, args, rtype, body, decorators))
>>>>>>> 99ece922
    return ndefs


def determine_main_function(p: Program, is_main_hole: bool = True) -> STerm:
    for d in p.definitions:
        match d.name:
            case Name("main", id):
                return SApplication(SVar(Name("main", id)), SLiteral(1, type=st_int))
    if is_main_hole:
        return SHole(Name("main", 0))
    else:
        return SLiteral(1, st_int)


def handle_imports(
    imports: list[ImportAe],
    defs: list[Definition],
    type_decls: list[TypeDecl],
) -> tuple[list[Definition], list[TypeDecl]]:
    for imp in imports[::-1]:
        import_p = handle_import(imp)
        import_p_definitions = import_p.definitions
        defs_recursive: list[Definition] = []
        type_decls_recursive: list[TypeDecl] = []
        if import_p.imports:
            defs_recursive, type_decls_recursive = handle_imports(
                import_p.imports,
                import_p.definitions,
                import_p.type_decls,
            )
        if imp.func:
<<<<<<< HEAD
            import_p_definitions = [d for d in import_p_definitions if str(d.name) == imp.func]
=======
            import_p_definitions = [d for d in import_p_definitions if str(d.name.name) == imp.func]
>>>>>>> 99ece922

        defs = defs_recursive + import_p_definitions + defs
        type_decls = type_decls_recursive + import_p.type_decls + type_decls
    return defs, type_decls


def apply_decorators_in_program(prog: Program) -> Program:
    """We apply the decorators meta-programming code to each definition in the
    program."""
    defs, _ = apply_decorators_in_definitions(prog.definitions)
    return Program(
        imports=prog.imports,
        type_decls=prog.type_decls,
        inductive_decls=prog.inductive_decls,
        definitions=defs,
    )


def apply_decorators_in_definitions(definitions: list[Definition]) -> tuple[list[Definition], Metadata]:
    """We apply the decorators meta-programming code to each definition in the
    program."""
    metadata: Metadata = {}
    new_definitions = []
    for definition in definitions:
        new_def, other_defs, metadata = apply_decorators(definition, metadata)
        new_definitions.append(new_def)
        new_definitions.extend(other_defs)
    return new_definitions, metadata


def update_program_and_context(
    prog: STerm,
    defs: list[Definition],
    ctx: ElaborationTypingContext,
) -> tuple[ElaborationTypingContext, STerm]:
    for d in defs[::-1]:
        match d.body:
            case SVar(Name("uninterpreted", _)):
                ctx.entries.append(ElabUninterpretedBinder(d.name, type_of_definition(d)))
            case _:
                prog = convert_definition_to_srec(prog, d)
    return ctx, prog


def replace_concrete_types(
<<<<<<< HEAD
    t: STerm, etctx: ElaborationTypingContext, types: list[str]
) -> tuple[STerm, ElaborationTypingContext]:
    """Replaces all occurrences of STypeVar with the corresponding SBaseType."""
=======
    t: STerm, etctx: ElaborationTypingContext, types: list[Name]
) -> tuple[STerm, ElaborationTypingContext]:
    """Replaces all occurrences of STypeVar with the corresponding STypeConstructor."""
>>>>>>> 99ece922
    for name in types:
        t = substitution_svartype_in_sterm(t, STypeConstructor(name), name)

    def fix_vartype(e: ElabTypingContextEntry) -> ElabTypingContextEntry:
        match e:
            case ElabVariableBinder(vname, ty):
                nty = ty
                for name in types:
<<<<<<< HEAD
                    nty = substitute_svartype_in_stype(nty, SBaseType(name), name)
=======
                    nty = substitute_svartype_in_stype(nty, STypeConstructor(name), name)
>>>>>>> 99ece922
                return ElabVariableBinder(vname, nty)
            case ElabUninterpretedBinder(vname, ty):
                nty = ty
                for name in types:
<<<<<<< HEAD
                    nty = substitute_svartype_in_stype(nty, SBaseType(name), name)
=======
                    nty = substitute_svartype_in_stype(nty, STypeConstructor(name), name)
>>>>>>> 99ece922
                return ElabUninterpretedBinder(vname, nty)
            case _:
                return e

    return t, ElaborationTypingContext([fix_vartype(e) for e in etctx.entries])


def type_of_definition(d: Definition) -> SType:
    match d:
        case Definition(_, foralls, args, rtype, _, _):
            ntype = rtype
            for name, atype in reversed(args):
                ntype = SAbstractionType(name, atype, ntype)
            for name, kind in reversed(foralls):
                ntype = STypePolymorphism(name, kind, ntype)
            return ntype
        case _:
            assert False, f"{d} is not a definition"


def convert_definition_to_srec(prog: STerm, d: Definition) -> STerm:
    match d:
        case Definition(dname, foralls, args, rtype, body, _):
            ntype = rtype
            nbody = body
            for name, atype in reversed(args):
                ntype = SAbstractionType(name, atype, ntype)
                nbody = SAbstraction(name, nbody)
            for name, kind in reversed(foralls):
                ntype = STypePolymorphism(name, kind, ntype)
                nbody = STypeAbstraction(name, kind, nbody)
            return SRec(dname, ntype, nbody, prog)
        case _:
            assert False, f"{d} is not a definition"


def handle_import(imp: ImportAe) -> Program:
    """Imports a given path, following the precedence rules of current folder,
    AEONPATH."""
    path = imp.path
    possible_containers = (
        [Path.cwd()] + [Path.cwd() / "libraries"] + [Path(s) for s in os.environ.get("AEONPATH", ";").split(";") if s]
    )
    for container in possible_containers:
        file = container / f"{path}"
        if file.exists():
            contents = open(file).read()
<<<<<<< HEAD
            return mk_parser("program").parse(contents)
    raise Exception(
        f"Could not import {path} in any of the following paths: " + ";".join([str(p) for p in possible_containers]),
    )
=======
            parse = mk_parser("program")
            return parse(contents)
    raise ImportError(importel=imp, possible_containers=possible_containers)
>>>>>>> 99ece922
<|MERGE_RESOLUTION|>--- conflicted
+++ resolved
@@ -44,13 +44,8 @@
     metadata: Metadata
 
 
-<<<<<<< HEAD
-def desugar(p: Program, is_main_hole: bool = True, extra_vars: dict[str, SType] | None = None) -> DesugaredProgram:
-    vs = {} if extra_vars is None else extra_vars
-=======
 def desugar(p: Program, is_main_hole: bool = True, extra_vars: dict[Name, SType] | None = None) -> DesugaredProgram:
     vs: dict[Name, SType] = {} if extra_vars is None else extra_vars
->>>>>>> 99ece922
     vs.update(typing_vars)
 
     p = expand_inductive_decls(p)
@@ -66,13 +61,6 @@
 
     etctx = build_typing_context(vs, type_decls)
     etctx, prog = update_program_and_context(prog, defs, etctx)
-<<<<<<< HEAD
-    prog, etctx = replace_concrete_types(prog, etctx, builtin_types + [td.name for td in type_decls])
-
-    return DesugaredProgram(prog, etctx, metadata)
-
-
-=======
     prog, etctx = replace_concrete_types(
         prog, etctx, [Name(t, 0) for t in builtin_types] + [td.name for td in type_decls]
     )
@@ -153,7 +141,6 @@
     return Program(p.imports, p.type_decls + tds, [], defs + p.definitions)
 
 
->>>>>>> 99ece922
 def introduce_forall_in_types(defs: list[Definition], type_decls: list[TypeDecl]) -> list[Definition]:
     types = [td.name for td in type_decls]
     ndefs = []
@@ -170,11 +157,7 @@
                             entry = (tname, BaseKind())
                             if entry not in new_foralls:
                                 new_foralls.append(entry)
-<<<<<<< HEAD
-                ndefs.append(Definition(name, foralls + new_foralls, args, type, body, decorators))
-=======
                 ndefs.append(Definition(name, foralls + new_foralls, args, rtype, body, decorators))
->>>>>>> 99ece922
     return ndefs
 
 
@@ -206,11 +189,7 @@
                 import_p.type_decls,
             )
         if imp.func:
-<<<<<<< HEAD
-            import_p_definitions = [d for d in import_p_definitions if str(d.name) == imp.func]
-=======
             import_p_definitions = [d for d in import_p_definitions if str(d.name.name) == imp.func]
->>>>>>> 99ece922
 
         defs = defs_recursive + import_p_definitions + defs
         type_decls = type_decls_recursive + import_p.type_decls + type_decls
@@ -256,15 +235,9 @@
 
 
 def replace_concrete_types(
-<<<<<<< HEAD
-    t: STerm, etctx: ElaborationTypingContext, types: list[str]
-) -> tuple[STerm, ElaborationTypingContext]:
-    """Replaces all occurrences of STypeVar with the corresponding SBaseType."""
-=======
     t: STerm, etctx: ElaborationTypingContext, types: list[Name]
 ) -> tuple[STerm, ElaborationTypingContext]:
     """Replaces all occurrences of STypeVar with the corresponding STypeConstructor."""
->>>>>>> 99ece922
     for name in types:
         t = substitution_svartype_in_sterm(t, STypeConstructor(name), name)
 
@@ -273,20 +246,12 @@
             case ElabVariableBinder(vname, ty):
                 nty = ty
                 for name in types:
-<<<<<<< HEAD
-                    nty = substitute_svartype_in_stype(nty, SBaseType(name), name)
-=======
                     nty = substitute_svartype_in_stype(nty, STypeConstructor(name), name)
->>>>>>> 99ece922
                 return ElabVariableBinder(vname, nty)
             case ElabUninterpretedBinder(vname, ty):
                 nty = ty
                 for name in types:
-<<<<<<< HEAD
-                    nty = substitute_svartype_in_stype(nty, SBaseType(name), name)
-=======
                     nty = substitute_svartype_in_stype(nty, STypeConstructor(name), name)
->>>>>>> 99ece922
                 return ElabUninterpretedBinder(vname, nty)
             case _:
                 return e
@@ -334,13 +299,6 @@
         file = container / f"{path}"
         if file.exists():
             contents = open(file).read()
-<<<<<<< HEAD
-            return mk_parser("program").parse(contents)
-    raise Exception(
-        f"Could not import {path} in any of the following paths: " + ";".join([str(p) for p in possible_containers]),
-    )
-=======
             parse = mk_parser("program")
             return parse(contents)
-    raise ImportError(importel=imp, possible_containers=possible_containers)
->>>>>>> 99ece922
+    raise ImportError(importel=imp, possible_containers=possible_containers)