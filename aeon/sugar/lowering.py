from aeon.core.liquid import (
    LiquidApp,
    LiquidLiteralBool,
    LiquidLiteralFloat,
    LiquidLiteralInt,
    LiquidLiteralString,
    LiquidTerm,
    LiquidVar,
)
from aeon.core.types import LiquidHornApplication, TypeConstructor, t_int
from aeon.core.substitutions import substitution_in_liquid, substitute_vartype
from aeon.core.terms import (
    Abstraction,
    Annotation,
    Application,
    If,
    Let,
    Literal,
    Rec,
    Term,
    TypeAbstraction,
    TypeApplication,
    Var,
    Hole,
)
from aeon.core.types import AbstractionType, RefinedType, Type, TypePolymorphism, Top, TypeVar, t_unit
from aeon.elaboration.context import (
    ElabTypeDecl,
    ElabTypeVarBinder,
    ElabTypingContextEntry,
    ElabUninterpretedBinder,
    ElabVariableBinder,
    ElaborationTypingContext,
)
from aeon.sugar.program import (
    SAbstraction,
    SAnnotation,
    SApplication,
    SIf,
    SLet,
    SLiteral,
    SRec,
    STerm,
    STypeAbstraction,
    STypeApplication,
    SVar,
    SHole,
)
from aeon.sugar.stypes import (
    SAbstractionType,
    SRefinedType,
    SType,
    STypeConstructor,
    STypePolymorphism,
    STypeVar,
)
from aeon.sugar.substitutions import normalize, substitution_sterm_in_sterm, substitution_sterm_in_stype
from aeon.typechecking.context import (
    TypeBinder,
    TypeConstructorBinder,
    TypingContext,
    TypingContextEntry,
    UninterpretedBinder,
    VariableBinder,
)
from aeon.utils.name import Name, fresh_counter


class LoweringException(Exception):
    pass


class LiquefactionException(LoweringException):
    pass


# TODO: NOW! detect built-in SMT functions
def liquefy_app(app: SApplication) -> LiquidApp | None:
    arg = liquefy(app.arg)
    fun = app.fun
    while isinstance(fun, STypeApplication):
        fun = fun.body
    if not arg:
        return None

    match fun:
        case SVar(name):
            return LiquidApp(name, [arg], loc=app.loc)
        case SApplication(_, _):
            liquid_pseudo_fun = liquefy_app(fun)
            if liquid_pseudo_fun:
                return LiquidApp(liquid_pseudo_fun.fun, liquid_pseudo_fun.args + [arg], loc=app.loc)
            return None
        case SLet(name, val, body):
<<<<<<< HEAD
            app = SApplication(substitution_sterm_in_sterm(body, val, name), app.arg)
=======
            app = SApplication(substitution_sterm_in_sterm(body, val, name), app.arg, loc=app.loc)
>>>>>>> 99ece922
            return liquefy_app(app)
        case _:
            raise LiquefactionException(f"{app} is not a valid predicate.")


def liquefy(
<<<<<<< HEAD
    t: STerm, available_vars: list[tuple[str, BaseType | TypeVar | TypeConstructor]] | None = None
=======
    t: STerm, available_vars: list[tuple[Name, TypeConstructor | TypeVar | TypeConstructor]] | None = None
>>>>>>> 99ece922
) -> LiquidTerm:
    """Converts Surface Terms into Liquid Terms"""
    match t:
        case SLiteral(val, STypeConstructor(Name("Bool", _)), loc):
            assert isinstance(val, bool)
            return LiquidLiteralBool(val, loc=loc)
        case SLiteral(val, STypeConstructor(Name("Int", _)), loc):
            assert isinstance(val, int)
            return LiquidLiteralInt(val, loc=loc)
        case SLiteral(val, STypeConstructor(Name("Float", _)), loc):
            assert isinstance(val, float)
            return LiquidLiteralFloat(val, loc=loc)
        case SLiteral(val, STypeConstructor(Name("String", _)), loc):
            assert isinstance(val, str)
            return LiquidLiteralString(val, loc=loc)
        case SLiteral(_, _):
            assert False, f"{t} is not convertable to liquid term."
        case SVar(name, loc):
            return LiquidVar(name, loc=loc)
        case SIf(cond, then, otherwise, loc):
            co = liquefy(cond, available_vars)
            th = liquefy(then, available_vars)
            ot = liquefy(otherwise, available_vars)
            if co is not None and th is not None and ot is not None:
                return LiquidApp(Name("ite", 0), [co, th, ot], loc=loc)
            return None
        case SAnnotation(expr, _):
            return liquefy(expr, available_vars)
        case SAbstraction(name, body):
            return None
        case STypeApplication(expr, _):
            return liquefy(expr, available_vars)
        case STypeAbstraction(name, _, body):
            return liquefy(body, available_vars)
        case SApplication(_, _):
            return liquefy_app(t)
        case SLet(name, val, body):
            lval = liquefy(val, available_vars)
            lbody = liquefy(body, available_vars)
            if lval and lbody:
                return substitution_in_liquid(lbody, lval, name)
            return None
        case SRec(name, _, val, body):
            lval = liquefy(val, available_vars)  # TODO: induction?
            lbody = liquefy(body, available_vars)
            if lval and lbody:
                return substitution_in_liquid(lbody, lval, name)
            return None
        case SHole(name):
            avars = available_vars or []
            return LiquidHornApplication(name=name, argtypes=[(LiquidVar(x), ty) for (x, ty) in avars])
        case _:
            assert False


def basic_type(ty: Type) -> TypeConstructor | TypeVar:
    match ty:
        case TypeConstructor(_, _) | TypeVar(_):
            return ty
        case RefinedType(_, it, _):
            return basic_type(it)
        case Top():
            return t_unit
        case _:
            assert False, f"Unknown base type {ty} ({type(ty)})"


<<<<<<< HEAD
def type_to_core(ty: SType, available_vars: list[tuple[str, BaseType | TypeVar]] | None = None) -> Type:
=======
def type_to_core(ty: SType, available_vars: list[tuple[Name, TypeConstructor | TypeVar]] | None = None) -> Type:
>>>>>>> 99ece922
    """Converts Surface Types into Core Types"""

    if available_vars is None:
        available_vars = []

    match normalize(ty):
        case STypeConstructor(Name("Top", 0), loc):
            return Top()  # TODO: loc?
        case STypeVar(name, loc):
            return TypeVar(name, loc=loc)
        case SAbstractionType(name, vty, rty, loc):
            nname = Name(name.name, fresh_counter.fresh())
            at = type_to_core(vty, available_vars)
<<<<<<< HEAD
            if isinstance(at, BaseType) or isinstance(at, TypeVar):
                available_vars = available_vars + [(name, basic_type(at))]

            return AbstractionType(name, at, type_to_core(rty, available_vars))
        case STypePolymorphism(name, kind, rty):
            return TypePolymorphism(name, kind, type_to_core(rty, available_vars))
        case SRefinedType(name, ity, ref):
            basety = type_to_core(ity, available_vars)
            assert isinstance(basety, BaseType) or isinstance(basety, TypeVar) or isinstance(basety, TypeConstructor)
            return RefinedType(name, basety, liquefy(ref, available_vars + [(name, basety)]))
        case STypeConstructor(name, args):
            return TypeConstructor(name, [type_to_core(ity, available_vars) for ity in args])
=======
            if isinstance(at, TypeConstructor) or isinstance(at, TypeVar) or isinstance(at, RefinedType):
                available_vars = available_vars + [(nname, basic_type(at))]
                nrty = substitution_sterm_in_stype(rty, SVar(nname), name)
            else:
                nrty = rty
            return AbstractionType(nname, at, type_to_core(nrty, available_vars), loc=loc)
        case STypePolymorphism(name, kind, rty, loc):
            return TypePolymorphism(name, kind, type_to_core(rty, available_vars), loc=loc)
        case SRefinedType(oname, ity, ref, loc):
            if oname.id == -1:
                name = Name(oname.name, fresh_counter.fresh())
                ref = substitution_sterm_in_sterm(ref, SVar(name), oname)
            else:
                name = oname
            basety = type_to_core(ity, available_vars)
            assert (
                isinstance(basety, TypeConstructor)
                or isinstance(basety, TypeVar)
                or isinstance(basety, TypeConstructor)
            )
            return RefinedType(name, basety, liquefy(ref, available_vars + [(name, basety)]), loc=loc)
        case STypeConstructor(name, args, loc):
            return TypeConstructor(name, [type_to_core(ity, available_vars) for ity in args], loc=loc)
>>>>>>> 99ece922
        case _:
            assert False, f"Unknown {ty} / {normalize(ty)}."


def lower_to_core(t: STerm) -> Term:
    """Converts Surface terms into Core terms."""
    match t:
<<<<<<< HEAD
        case SHole(name):
            return Hole(name)
        case SLiteral(val, ty):
            return Literal(val, type_to_core(ty))
        case SVar(name):
            return Var(name)
        case SIf(cond, then, otherwise):
            return If(lower_to_core(cond), lower_to_core(then), lower_to_core(otherwise))
        case SApplication(fun, arg):
            return Application(lower_to_core(fun), lower_to_core(arg))
        case SLet(name, val, body):
            return Let(name, lower_to_core(val), lower_to_core(body))
        case SRec(name, ty, val, body):
            return Rec(name, type_to_core(ty), lower_to_core(val), lower_to_core(body))
        case SAnnotation(expr, ty):
            return Annotation(lower_to_core(expr), type_to_core(ty))
        case SAbstraction(name, body):
            return Abstraction(name, lower_to_core(body))
        case STypeApplication(expr, ty):
            return TypeApplication(lower_to_core(expr), type_to_core(ty))
        case STypeAbstraction(name, kind, body):
            return TypeAbstraction(name, kind, lower_to_core(body))
=======
        case SHole(name, loc):
            return Hole(name, loc=loc)
        case SLiteral(val, ty, loc):
            return Literal(val, type_to_core(ty), loc=loc)
        case SVar(name, loc):
            return Var(name, loc=loc)
        case SIf(cond, then, otherwise, loc):
            return If(lower_to_core(cond), lower_to_core(then), lower_to_core(otherwise), loc=loc)
        case SApplication(fun, arg, loc):
            return Application(lower_to_core(fun), lower_to_core(arg), loc=loc)
        case SLet(name, val, body, loc):
            return Let(name, lower_to_core(val), lower_to_core(body), loc=loc)
        case SRec(name, ty, val, body, loc):
            return Rec(name, type_to_core(ty), lower_to_core(val), lower_to_core(body), loc=loc)
        case SAnnotation(expr, ty, loc):
            return Annotation(lower_to_core(expr), type_to_core(ty), loc=loc)
        case SAbstraction(name, body, loc):
            return Abstraction(name, lower_to_core(body), loc=loc)
        case STypeApplication(expr, ty, loc):
            return TypeApplication(lower_to_core(expr), type_to_core(ty), loc=loc)
        case STypeAbstraction(name, kind, body, loc):
            return TypeAbstraction(name, kind, lower_to_core(body), loc=loc)
>>>>>>> 99ece922
        case _:
            assert False, f"{t} ({type(t)}) not supported"


def monomorphic_type(ty: Type) -> AbstractionType:
    match ty:
        case TypePolymorphism(name, _, body):
            return monomorphic_type(substitute_vartype(body, t_int, name))
        case AbstractionType(_, _, _):
            return ty
        case _:
            assert False, f"Type {ty} is not a monomorphic type, cannot be used in uninterpreted binders."


def wrap_ctx_entry(e: ElabTypingContextEntry) -> TypingContextEntry:
    match e:
        case ElabVariableBinder(name, ty):
            return VariableBinder(name, type_to_core(ty))
        case ElabUninterpretedBinder(name, ty):
            absty = type_to_core(ty)
            concrete_absty = monomorphic_type(absty)
            return UninterpretedBinder(name, concrete_absty)
        case ElabTypeVarBinder(name, kind):
            return TypeBinder(name, kind)
        case ElabTypeDecl(name, args):
            return TypeConstructorBinder(name, args)
        case _:
            assert False, f"{e} not supported in Core."


def lower_to_core_context(elctx: ElaborationTypingContext) -> TypingContext:
    """Lowers the elaboration context down to the Core Typing Context."""
    return TypingContext([wrap_ctx_entry(e) for e in elctx.entries])<|MERGE_RESOLUTION|>--- conflicted
+++ resolved
@@ -92,22 +92,14 @@
                 return LiquidApp(liquid_pseudo_fun.fun, liquid_pseudo_fun.args + [arg], loc=app.loc)
             return None
         case SLet(name, val, body):
-<<<<<<< HEAD
-            app = SApplication(substitution_sterm_in_sterm(body, val, name), app.arg)
-=======
             app = SApplication(substitution_sterm_in_sterm(body, val, name), app.arg, loc=app.loc)
->>>>>>> 99ece922
             return liquefy_app(app)
         case _:
             raise LiquefactionException(f"{app} is not a valid predicate.")
 
 
 def liquefy(
-<<<<<<< HEAD
-    t: STerm, available_vars: list[tuple[str, BaseType | TypeVar | TypeConstructor]] | None = None
-=======
     t: STerm, available_vars: list[tuple[Name, TypeConstructor | TypeVar | TypeConstructor]] | None = None
->>>>>>> 99ece922
 ) -> LiquidTerm:
     """Converts Surface Terms into Liquid Terms"""
     match t:
@@ -175,11 +167,7 @@
             assert False, f"Unknown base type {ty} ({type(ty)})"
 
 
-<<<<<<< HEAD
-def type_to_core(ty: SType, available_vars: list[tuple[str, BaseType | TypeVar]] | None = None) -> Type:
-=======
 def type_to_core(ty: SType, available_vars: list[tuple[Name, TypeConstructor | TypeVar]] | None = None) -> Type:
->>>>>>> 99ece922
     """Converts Surface Types into Core Types"""
 
     if available_vars is None:
@@ -193,20 +181,6 @@
         case SAbstractionType(name, vty, rty, loc):
             nname = Name(name.name, fresh_counter.fresh())
             at = type_to_core(vty, available_vars)
-<<<<<<< HEAD
-            if isinstance(at, BaseType) or isinstance(at, TypeVar):
-                available_vars = available_vars + [(name, basic_type(at))]
-
-            return AbstractionType(name, at, type_to_core(rty, available_vars))
-        case STypePolymorphism(name, kind, rty):
-            return TypePolymorphism(name, kind, type_to_core(rty, available_vars))
-        case SRefinedType(name, ity, ref):
-            basety = type_to_core(ity, available_vars)
-            assert isinstance(basety, BaseType) or isinstance(basety, TypeVar) or isinstance(basety, TypeConstructor)
-            return RefinedType(name, basety, liquefy(ref, available_vars + [(name, basety)]))
-        case STypeConstructor(name, args):
-            return TypeConstructor(name, [type_to_core(ity, available_vars) for ity in args])
-=======
             if isinstance(at, TypeConstructor) or isinstance(at, TypeVar) or isinstance(at, RefinedType):
                 available_vars = available_vars + [(nname, basic_type(at))]
                 nrty = substitution_sterm_in_stype(rty, SVar(nname), name)
@@ -230,7 +204,6 @@
             return RefinedType(name, basety, liquefy(ref, available_vars + [(name, basety)]), loc=loc)
         case STypeConstructor(name, args, loc):
             return TypeConstructor(name, [type_to_core(ity, available_vars) for ity in args], loc=loc)
->>>>>>> 99ece922
         case _:
             assert False, f"Unknown {ty} / {normalize(ty)}."
 
@@ -238,30 +211,6 @@
 def lower_to_core(t: STerm) -> Term:
     """Converts Surface terms into Core terms."""
     match t:
-<<<<<<< HEAD
-        case SHole(name):
-            return Hole(name)
-        case SLiteral(val, ty):
-            return Literal(val, type_to_core(ty))
-        case SVar(name):
-            return Var(name)
-        case SIf(cond, then, otherwise):
-            return If(lower_to_core(cond), lower_to_core(then), lower_to_core(otherwise))
-        case SApplication(fun, arg):
-            return Application(lower_to_core(fun), lower_to_core(arg))
-        case SLet(name, val, body):
-            return Let(name, lower_to_core(val), lower_to_core(body))
-        case SRec(name, ty, val, body):
-            return Rec(name, type_to_core(ty), lower_to_core(val), lower_to_core(body))
-        case SAnnotation(expr, ty):
-            return Annotation(lower_to_core(expr), type_to_core(ty))
-        case SAbstraction(name, body):
-            return Abstraction(name, lower_to_core(body))
-        case STypeApplication(expr, ty):
-            return TypeApplication(lower_to_core(expr), type_to_core(ty))
-        case STypeAbstraction(name, kind, body):
-            return TypeAbstraction(name, kind, lower_to_core(body))
-=======
         case SHole(name, loc):
             return Hole(name, loc=loc)
         case SLiteral(val, ty, loc):
@@ -284,7 +233,6 @@
             return TypeApplication(lower_to_core(expr), type_to_core(ty), loc=loc)
         case STypeAbstraction(name, kind, body, loc):
             return TypeAbstraction(name, kind, lower_to_core(body), loc=loc)
->>>>>>> 99ece922
         case _:
             assert False, f"{t} ({type(t)}) not supported"
 
