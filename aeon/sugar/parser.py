--- conflicted
+++ resolved
@@ -3,13 +3,9 @@
 import pathlib
 from typing import Callable
 
-<<<<<<< HEAD
-=======
 from lark import Lark
-from lark import Tree
 
 from aeon.core.substitutions import liquefy
->>>>>>> 91023dcf
 from aeon.core.terms import Abstraction
 from aeon.core.terms import Annotation
 from aeon.core.types import AbstractionType, RefinedType
@@ -20,7 +16,6 @@
 from aeon.sugar.program import ImportAe
 from aeon.sugar.program import Program
 from aeon.sugar.program import TypeDecl
-from lark import Lark
 
 
 class TreeToSugar(TreeToCore):
