--- conflicted
+++ resolved
@@ -18,11 +18,7 @@
 class SType(ABC):
     "Surface-level Type Representation"
 
-<<<<<<< HEAD
-    pass
-=======
     loc: Location
->>>>>>> 99ece922
 
 
 @dataclass(unsafe_hash=True)
