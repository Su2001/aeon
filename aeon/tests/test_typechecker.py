import unittest

from ..types import *
from ..frontend_core import expr, typee
from ..typechecker import check_type, TypeCheckingError, TypingException, synth_type

ex = expr.parse
ty = typee.parse


class TestTypeChecking(unittest.TestCase):
    def assert_tc(self, ctx, e, expected):
        t = ty(expected)
        check_type(ctx, ex(e), t)

    def generic_test(self, e, t, extra_ctx=None):
        ctx = TypingContext()
        ctx.setup()
        if extra_ctx:
            for (k, v) in extra_ctx:
                ctx = ctx.with_var(k, ty(v))
        self.assert_tc(ctx, e, t)

    def test_basic_true(self):
        self.generic_test("true", "Boolean")

    def test_basic_false(self):
        self.generic_test("false", "Boolean")

    def test_basic_1(self):
        self.generic_test("1", "{x:Integer | (x == 1)}")

<<<<<<< HEAD
=======
    def test_synthesized_literal(self):
        self.generic_test("20", "{x:Integer | x > (10 / 2)}")

>>>>>>> d07545cc
    def test_basic_11(self):
        self.generic_test("11", "{x:Integer | (x == 11)}")

    def test_var_1(self):
        self.generic_test("x", "Integer", extra_ctx=[("x", "Integer")])

    def test_var_2(self):
        self.generic_test("(x+1)", "Integer", extra_ctx=[("x", "Integer")])

    def test_abs_1(self):
        self.generic_test("\\x:Integer -> 1", "(x:Integer) -> Integer")

    def test_abs_2(self):
        self.generic_test("\\x:Integer -> true", "(x:Integer) -> Boolean")

    def test_app_1(self):
        self.generic_test("f 1",
                          "Boolean",
                          extra_ctx=[("f", "(x:Integer) -> Boolean")])

    def test_app_plus1(self):
        self.generic_test("(1+1)", "Integer")

    def test_app_plus2(self):
        self.generic_test("(1+2)", "{x:Integer | (x == 3)}")

    def test_divide(self):
        self.generic_test("(1/3)", "Integer")

    def test_true_or_true(self):
        self.generic_test("true || true", "Boolean")
        self.generic_test("true && true", "Boolean")

    def test_divide_by_zero(self):
        with self.assertRaises(TypeCheckingError):
            self.generic_test("(1/0)", "Integer")

    def test_tabs(self):
        self.generic_test("\\t:* => 1", "(t:*) => Integer")

    def test_polymorphism_1(self):
        self.generic_test("(\\T:* => 1)[Integer]", "Integer")

    def test_refined_1(self):
        self.generic_test("false", "{ x:Boolean | (x == false) }")

    def test_refined_2(self):
        self.generic_test("false", "{ x:Boolean | (x == (!true)) }")

    def test_refined_3(self):
        self.generic_test("1", "{ x:Integer | (x == 1) }")

    def test_refined_4(self):
        self.generic_test("1", "{ x:Integer | (x >= 1) }")

    def test_refined_5(self):
        self.generic_test("1", "{ x:Integer | (x >= 0) }")

    def test_refined_6(self):
        self.generic_test("6", "{ x:Integer | ( (x % 2) == 0) }")

    def test_refined_7(self):
        self.generic_test("1", "{ x:Integer where (x == (2-1)) }")

    def test_refined_8(self):
        self.generic_test("(1 + 1)", "{ x:Integer where (x == 2) }")

    def test_refined_9(self):
        self.generic_test("(1 - 1)", "{ x:Integer where (x == 0) }")

    def test_refined_10(self):
        self.generic_test("(true && false)",
                          "{ x:Boolean where (x == false) }")

    def test_refined_11(self):
        self.generic_test("(5 % 1)", "Integer")

    def test_refined_12(self):
        with self.assertRaises(TypeCheckingError):
            self.generic_test("1", "{ x:Integer where (x == (3-1)) }")

    def test_refined_13(self):
        with self.assertRaises(TypeCheckingError):
            self.generic_test("(5 % 0)", "Integer")

    def test_refined_14(self):
        with self.assertRaises(TypeCheckingError):
            self.generic_test("5",
                              "{x:Integer where ((\\y:Integer -> x > y) 10)}")

    def test_refined_string_simple(self):
        self.generic_test("\"abc\"", "String")

    def test_refined_string_refined(self):
        self.generic_test("\"abc\"", "{x:String | (String_size x) >= 0 }")

    def test_refined_string_empty(self):
        self.generic_test("\"\"", "{y:String | (String_size y) == 0 }")

    def test_refined_string_3(self):
        self.generic_test("\"abc\"", "{x:String | (String_size x) == 3 }")

    def test_refined_string_wrong_size(self):

        with self.assertRaises(TypingException):
            self.generic_test("\"ac\"", "{x:String | (String_size x) == 3 }")

    def test_if_1(self):
        self.generic_test("if true then 1 else 0",
                          "{ x:Integer where ((x == 1) || (x == 0)) }")

    def test_if_2(self):
        with self.assertRaises(TypingException):
            self.generic_test("if true then 1 else 0",
                              "{ x:Integer where ((x == 2) || (x == 0)) }")

    def test_if_3(self):
        with self.assertRaises(TypingException):
            self.generic_test("if true then 1 else 0",
                              "{ x:Integer where (x == 0) }")

    def test_if_4(self):
        self.generic_test("if true then 1 else 0",
                          "{ x:Integer where (x == 1) }")

    def test_if_5(self):
        self.generic_test("if false then x else 32",
                          "{ k:Integer where (k > 2) }",
                          extra_ctx=[('x', 'Integer')])

    def test_if_6(self):
        self.generic_test("if false then 3 else (if true then 2 else 1)",
                          "{ x:Integer where (x == 2) }")

    def test_abs_wrong(self):
        with self.assertRaises(TypingException):
            self.generic_test("((\\u:Integer -> u) 9)",
                              "{ x:Integer where (x == 9) }")

    def test_if_bool(self):
        self.generic_test("if false then true else false",
                          "{ x:Boolean where (x == false) }")

    def test_if_bool_2(self):
        self.generic_test(
            "if false then true else (if false then true else false)",
            "{ x:Boolean where (x == false) }")


if __name__ == '__main__':
    unittest.main()<|MERGE_RESOLUTION|>--- conflicted
+++ resolved
@@ -30,12 +30,9 @@
     def test_basic_1(self):
         self.generic_test("1", "{x:Integer | (x == 1)}")
 
-<<<<<<< HEAD
-=======
     def test_synthesized_literal(self):
         self.generic_test("20", "{x:Integer | x > (10 / 2)}")
 
->>>>>>> d07545cc
     def test_basic_11(self):
         self.generic_test("11", "{x:Integer | (x == 11)}")
 
