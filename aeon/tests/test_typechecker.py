--- conflicted
+++ resolved
@@ -20,7 +20,7 @@
             for (k, v) in extra_ctx:
                 ctx = ctx.with_var(k, ty(v))
         self.assert_tc(ctx, e, t)
-    
+
     def test_basic_true(self):
         self.generic_test("true", "Boolean")
 
@@ -75,10 +75,10 @@
 
     def test_refined_1(self):
         self.generic_test("false", "{ x:Boolean | (x == false) }")
-    
+
     def test_refined_2(self):
         self.generic_test("false", "{ x:Boolean | (x == (!true)) }")
-    
+
     def test_refined_3(self):
         self.generic_test("1", "{ x:Integer | (x == 1) }")
 
@@ -117,9 +117,8 @@
 
     def test_refined_string_simple(self):
         self.generic_test("\"abc\"", "String")
-    
+
     def test_refined_string_refined(self):
-<<<<<<< HEAD
         self.generic_test("\"abc\"", "{x:String | (String_size x) >= 0 }")
 
     def test_refined_string_empty(self):
@@ -128,26 +127,11 @@
     def test_refined_string_3(self):
         self.generic_test("\"abc\"", "{x:String | (String_size x) == 3 }")
 
-=======
-        self.generic_test("\"abc\"", "{x:String | (String_size(x)) >= 0 }")
-    
-    def test_refined_string_empty(self):
-        self.generic_test("\"\"", "{x:String | (String_size(x)) == 0 }")
+    def test_refined_string_wrong_size(self):
 
-    def test_refined_string_3(self):
-        self.generic_test("\"abc\"", "{x:String | (String_size(x)) == 3 }")
-    
->>>>>>> c75bdc9c
-    def test_refined_string_wrong_size(self):
-        
         with self.assertRaises(TypingException):
-<<<<<<< HEAD
             self.generic_test("\"ac\"", "{x:String | (String_size x) == 3 }")
 
-=======
-            self.generic_test("\"ac\"", "{x:String | (String_size(x)) == 3 }")
-    
->>>>>>> c75bdc9c
     def test_if_1(self):
         self.generic_test("if true then 1 else 0",
                           "{ x:Integer where ((x == 1) || (x == 0)) }")
@@ -184,7 +168,7 @@
         self.generic_test(
             "if false then true else (if false then true else false)",
             "{ x:Boolean where (x == false) }")
-     
+
 
 if __name__ == '__main__':
     unittest.main()