--- conflicted
+++ resolved
@@ -53,12 +53,8 @@
         case _:
             assert False, f"type {t} ({type(t)}) not allows in substitution."
 
-<<<<<<< HEAD
-def substitute_vartype_in_term(t: Term, rep: Type, name: str):
-=======
 
 def substitute_vartype_in_term(t: Term, rep: Type, name: Name) -> Term:
->>>>>>> 99ece922
     def rec(x: Term):
         return substitute_vartype_in_term(x, rep, name)
 
@@ -98,42 +94,6 @@
     name: Name,
 ) -> LiquidTerm:
     """substitutes name in the term t with the new replacement term rep."""
-<<<<<<< HEAD
-    assert isinstance(rep, LiquidTerm)
-    if isinstance(
-        t,
-        (
-            LiquidLiteralInt,
-            LiquidLiteralBool,
-            LiquidLiteralString,
-            LiquidLiteralFloat,
-        ),
-    ):
-        return t
-    elif isinstance(t, LiquidVar):
-        if t.name == name:
-            return rep
-        else:
-            return t
-    elif isinstance(t, LiquidApp):
-        return LiquidApp(
-            t.fun,
-            [substitution_in_liquid(a, rep, name) for a in t.args],
-        )
-    elif isinstance(t, LiquidHornApplication):
-        if t.name == name:
-            return rep
-        else:
-            return LiquidHornApplication(
-                t.name,
-                [(substitution_in_liquid(a, rep, name), t) for (a, t) in t.argtypes],
-            )
-    else:
-        assert False
-
-
-def substitution_in_type(t: Type, rep: Term, name: str) -> Type:
-=======
     match t:
         case LiquidLiteralBool(_) | LiquidLiteralInt(_) | LiquidLiteralFloat(_) | LiquidLiteralString(_):
             return t
@@ -191,7 +151,6 @@
 
 
 def substitution_in_type(t: Type, rep: Term, name: Name) -> Type:
->>>>>>> 99ece922
     """Substitutes name in type t with the new replacement term rep."""
     replacement: LiquidTerm | None = liquefy(rep)
     if replacement is None:
@@ -322,42 +281,10 @@
 
 
 def liquefy_app(app: Application) -> LiquidApp | None:
-<<<<<<< HEAD
-    arg = liquefy(app.arg)
-    fun = app.fun
-    while isinstance(fun, TypeApplication):
-        fun = fun.body
-    if not arg:
-        return None
-    if isinstance(fun, Var):
-        return LiquidApp(fun.name, [arg])
-    elif isinstance(fun, Application):
-        liquid_pseudo_fun = liquefy_app(fun)
-        if liquid_pseudo_fun:
-            return LiquidApp(
-                liquid_pseudo_fun.fun,
-                liquid_pseudo_fun.args + [arg],
-            )
-        return None
-    elif isinstance(fun, Let):
-        return liquefy_app(
-            Application(
-                substitution(
-                    fun.body,
-                    fun.var_value,
-                    fun.var_name,
-                ),
-                app.arg,
-            ),
-        )
-    else:
-        raise Exception(f"{app} is not a valid predicate.")
-=======
     assert isinstance(app, Application), "not application"
     lapp = uncurry(app, [])
     assert isinstance(lapp, LiquidApp) or lapp is None
     return lapp
->>>>>>> 99ece922
 
 
 def liquefy_rec(t: Rec) -> LiquidTerm | None:
