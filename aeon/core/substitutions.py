--- conflicted
+++ resolved
@@ -143,65 +143,31 @@
 
     renamed: Type
 
-<<<<<<< HEAD
-    if isinstance(t, Top):
-        return t
-    elif isinstance(t, BaseType):
-        return t
-    elif isinstance(t, TypeVar):
-        return t
-    elif isinstance(t, AbstractionType):
-        if isinstance(replacement,
-                      LiquidVar) and replacement.name == t.var_name:
-            nname = t.var_name + "1"
-            renamed = AbstractionType(
-                nname,
-                t.var_type,
-                substitution_in_type_liquid(t.type, LiquidVar(nname),
-                                            t.var_name),
-            )
-            return substitution_in_type_liquid(renamed, replacement, name)
-        elif name == t.var_name:
-            return t
-        else:
-            return AbstractionType(t.var_name, rec(t.var_type), rec(t.type))
-    elif isinstance(t, RefinedType):
-        if isinstance(replacement, LiquidVar) and replacement.name == t.name:
-            nname = t.name + "1"
-            renamed = RefinedType(
-                nname,
-                t.type,
-                substitution_in_liquid(t.refinement, LiquidVar(nname), t.name),
-            )
-            return substitution_in_type_liquid(renamed, replacement, name)
-        elif t.name == name:
-=======
     match t:
         case Top() | BaseType(_) | TypeVar(_):
->>>>>>> 27b21867
             return t
         case AbstractionType(aname, atype, rtype):
-            if isinstance(rep, Var) and rep.name == aname:
+            if isinstance(replacement, Var) and replacement.name == aname:
                 nname = aname + "1"
                 renamed = AbstractionType(
                     nname,
                     atype,
                     substitution_in_type(rtype, Var(nname), aname),
                 )
-                return substitution_in_type(renamed, rep, name)
+                return substitution_in_type(renamed, replacement, name)
             elif aname == name:
                 return t
             else:
                 return AbstractionType(aname, rec(atype), rec(rtype))
         case RefinedType(vname, ity, ref):
-            if isinstance(rep, Var) and rep.name == vname:
+            if isinstance(replacement, Var) and replacement.name == vname:
                 nname = vname + "1"
                 renamed = RefinedType(
                     nname,
                     ity,
                     substitution_in_liquid(ref, LiquidVar(nname), vname),
                 )
-                return substitution_in_type(renamed, rep, name)
+                return substitution_in_type(renamed, replacement, name)
             elif name == vname:
                 return t
             else:
