--- conflicted
+++ resolved
@@ -22,23 +22,17 @@
 from aeon.core.types import BaseType
 from aeon.core.types import Bottom
 from aeon.core.types import RefinedType
-<<<<<<< HEAD
-=======
 from aeon.core.types import t_bool
 from aeon.core.types import t_float
 from aeon.core.types import t_int
 from aeon.core.types import t_string
->>>>>>> e8fc23f2
 from aeon.core.types import Top
 from aeon.core.types import Type
 from aeon.core.types import TypeVar
-from aeon.core.types import t_bool
-from aeon.core.types import t_float
-from aeon.core.types import t_int
-from aeon.core.types import t_string
 
 
 def substitute_vartype(t: Type, rep: Type, name: str):
+
     def rec(k: Type):
         return substitute_vartype(k, rep, name)
 
@@ -61,6 +55,7 @@
 
 
 def substitute_vartype_in_term(t: Term, rep: Type, name: str):
+
     def rec(x: Term):
         return substitute_vartype_in_term(x, rep, name)
 
@@ -94,10 +89,12 @@
     assert False
 
 
-def substitution_in_liquid(t: LiquidTerm, rep: LiquidTerm, name: str) -> LiquidTerm:
+def substitution_in_liquid(t: LiquidTerm, rep: LiquidTerm,
+                           name: str) -> LiquidTerm:
     """substitutes name in the term t with the new replacement term rep."""
     assert isinstance(rep, LiquidTerm)
-    if isinstance(t, (LiquidLiteralInt, LiquidLiteralBool, LiquidLiteralString, LiquidLiteralFloat)):
+    if isinstance(t, (LiquidLiteralInt, LiquidLiteralBool, LiquidLiteralString,
+                      LiquidLiteralFloat)):
         return t
     elif isinstance(t, LiquidVar):
         if t.name == name:
@@ -105,14 +102,16 @@
         else:
             return t
     elif isinstance(t, LiquidApp):
-        return LiquidApp(t.fun, [substitution_in_liquid(a, rep, name) for a in t.args])
+        return LiquidApp(
+            t.fun, [substitution_in_liquid(a, rep, name) for a in t.args])
     elif isinstance(t, LiquidHole):
         if t.name == name:
             return rep
         else:
             return LiquidHole(
                 t.name,
-                [(substitution_in_liquid(a, rep, name), t) for (a, t) in t.argtypes],
+                [(substitution_in_liquid(a, rep, name), t)
+                 for (a, t) in t.argtypes],
             )
     else:
         print(t, type(t))
@@ -171,6 +170,7 @@
 
 
 def substitution(t: Term, rep: Term, name: str) -> Term:
+
     def rec(x: Term):
         return substitution(x, rep, name)
 
@@ -223,15 +223,16 @@
     elif isinstance(app.fun, Application):
         liquid_pseudo_fun = liquefy_app(app.fun)
         if liquid_pseudo_fun:
-            return LiquidApp(liquid_pseudo_fun.fun, liquid_pseudo_fun.args + [arg])
+            return LiquidApp(liquid_pseudo_fun.fun,
+                             liquid_pseudo_fun.args + [arg])
         return None
     elif isinstance(app.fun, Let):
         return liquefy_app(
             Application(
-                substitution(app.fun.body, app.fun.var_value, app.fun.var_name),
+                substitution(app.fun.body, app.fun.var_value,
+                             app.fun.var_name),
                 app.arg,
-            ),
-        )
+            ), )
     assert False
 
 
