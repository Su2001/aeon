from __future__ import annotations

from abc import ABC
from dataclasses import dataclass, field

from aeon.core.liquid import LiquidLiteralFloat, LiquidLiteralInt, LiquidLiteralString, liquid_free_vars
from aeon.core.liquid import LiquidHole
from aeon.core.liquid import LiquidLiteralBool
from aeon.core.liquid import LiquidTerm
from aeon.utils.location import Location, SynthesizedLocation
from aeon.utils.name import fresh_counter, Name


# TODO: convert to ENUM
class Kind(ABC):
    def __repr__(self):
        return str(self)


class BaseKind(Kind):
    def __eq__(self, o):
        return self.__class__ == o.__class__

    def __str__(self):
        return "Β"

    def __hash__(self):
        return super().__hash__()


class StarKind(Kind):
    def __eq__(self, o):
        return self.__class__ == o.__class__

    def __str__(self):
        return "★"

    def __hash__(self):
        return super().__hash__()


class Type(ABC):
    loc: Location


@dataclass
class TypeVar(Type):
    name: Name
    loc: Location = field(default_factory=lambda: SynthesizedLocation("default"))

    def __post_init__(self):
        if self.name.name in ["Int", "Bool"]:
            assert False

    def __repr__(self):
        return f"{self.name}"

    def __eq__(self, other):
        return isinstance(other, TypeVar) and other.name == self.name

    def __hash__(self) -> int:
        return hash(self.name)


class Top(Type):
    def __repr__(self):
        return "⊤"

    def __eq__(self, other):
        return isinstance(other, Top)

    def __str__(self):
        return repr(self)

    def __hash__(self) -> int:
        return hash("Top")


@dataclass
class AbstractionType(Type):
    var_name: Name
    var_type: Type
    type: Type
    loc: Location = field(default_factory=lambda: SynthesizedLocation("default"))

    def __repr__(self):
        return f"({self.var_name}:{self.var_type}) -> {self.type}"

    def __eq__(self, other):
        return (
            isinstance(other, AbstractionType)
            and self.var_name == other.var_name
            and self.var_type == other.var_type
            and self.type == other.type
        )

    def __hash__(self) -> int:
        return hash(self.var_name) + hash(self.var_type) + hash(self.type)


@dataclass
class RefinedType(Type):
    name: Name
    type: TypeConstructor | TypeVar | TypeConstructor
    refinement: LiquidTerm
    loc: Location = field(default_factory=lambda: SynthesizedLocation("default"))

    def __repr__(self):
        return f"{{ {self.name}:{self.type} | {self.refinement} }}"

    def __eq__(self, other):
        return (
            isinstance(other, RefinedType)
            and self.name == other.name
            and self.type == other.type
            and self.refinement == other.refinement
        )

    def __hash__(self) -> int:
        return hash(self.name) + hash(self.type) + hash(self.refinement)


@dataclass
class TypePolymorphism(Type):
    name: Name  # alpha
    kind: Kind
    body: Type
    loc: Location = field(default_factory=lambda: SynthesizedLocation("default"))

    def __str__(self):
        return f"forall {self.name}:{self.kind}, {self.body}"

    def __hash__(self) -> int:
        return hash(self.name) + hash(self.kind) + hash(self.body)


@dataclass
class TypeConstructor(Type):
    name: Name
    args: list[Type] = field(default_factory=list)
    loc: Location = field(default_factory=lambda: SynthesizedLocation("default"))

    def __str__(self):
        args = ", ".join(str(a) for a in self.args)
        return f"{self.name} {args}"

    def __eq__(self, other):
        return isinstance(other, TypeConstructor) and other.name == self.name and self.args == other.args

    def __hash__(self) -> int:
        return hash(self.name) + sum(hash(a) for a in self.args)


# Default type constructors


t_unit = TypeConstructor(Name("Unit", 0), [])
t_bool = TypeConstructor(Name("Bool", 0), [])
t_int = TypeConstructor(Name("Int", 0), [])
t_float = TypeConstructor(Name("Float", 0), [])
t_string = TypeConstructor(Name("String", 0), [])

builtin_core_types = [t_unit, t_bool, t_int, t_float, t_string]

top = Top()


# This class is here to prevent circular imports.


@dataclass
class LiquidHornApplication(LiquidTerm):
    name: Name
    argtypes: list[tuple[LiquidTerm, TypeConstructor | TypeVar | TypeConstructor]]

    def __post_init__(self):
        assert isinstance(self.name, Name)
        for term, ty in self.argtypes:
            match term:
                case LiquidLiteralBool(_):
                    assert ty == TypeConstructor(Name("Bool", 0))
                case LiquidLiteralInt(_):
                    assert ty == TypeConstructor(Name("Int", 0))
                case LiquidLiteralFloat(_):
                    assert ty == TypeConstructor(Name("Float", 0))
                case LiquidLiteralString(_):
                    assert ty == TypeConstructor(Name("String", 0))

    def __repr__(self):
        j = ", ".join([f"{n}:{t}" for (n, t) in self.argtypes])
        return f"?{self.name}({j})"

    def __eq__(self, other):
        return isinstance(other, LiquidHornApplication) and other.name == self.name

    def __hash__(self) -> int:
        return hash(self.name)


<<<<<<< HEAD
def extract_parts(t: Type) -> tuple[str, BaseType | TypeVar | TypeConstructor, LiquidTerm]:
    assert (
        isinstance(t, BaseType)
        or isinstance(t, RefinedType)
        or isinstance(
            t,
            TypeVar,
        )
        or isinstance(t, TypeConstructor)
    )
    if isinstance(t, TypeVar):
        return ("_", t_int, LiquidLiteralBool(True))
    elif isinstance(t, RefinedType):
        return (t.name, t.type, t.refinement)
    else:
        return (
            "_",
=======
liq_true = LiquidLiteralBool(True)


def extract_parts(t: Type) -> tuple[Name, TypeConstructor | TypeVar | TypeConstructor, LiquidTerm]:
    assert (
        isinstance(t, TypeConstructor)
        or isinstance(t, RefinedType)
        or isinstance(
>>>>>>> 99ece922
            t,
            TypeVar,
        )
        or isinstance(t, TypeConstructor)
    )
    match t:
        case RefinedType(name, ity, ref):
            return (name, ity, ref)
        case _:
            return (Name("_", fresh_counter.fresh()), t, liq_true)


def is_bare(t: Type) -> bool:
    """Returns whether the type is bare."""
    match t:
        case TypeConstructor(_, _) | Top() | TypeVar():
            return True
        case RefinedType(_, _, ref):
            return ref == LiquidHole() or isinstance(ref, LiquidHornApplication)
        case AbstractionType(_, _, vtype):
            return is_bare(vtype) and is_bare(vtype)
        case TypePolymorphism(_, _, ty):
            return is_bare(ty)
        case _:
            assert False, f"Unknown type {t} ({type(t)})"


def base(ty: Type) -> Type:
    """Returns the base type of a Refined Type"""
    if isinstance(ty, RefinedType):
        return ty.type
    return ty


def type_free_term_vars(t: Type) -> list[Name]:
    from aeon.prelude.prelude import ALL_OPS

    if isinstance(t, TypeConstructor):
        return []
    elif isinstance(t, TypeVar):
        return []
    elif isinstance(t, AbstractionType):
        afv = type_free_term_vars(t.var_type)
        rfv = type_free_term_vars(t.type)
        return [x for x in afv + rfv if x != t.var_name and x not in ALL_OPS]
    elif isinstance(t, RefinedType):
        ifv = type_free_term_vars(t.type)
        rfv = liquid_free_vars(t.refinement)
        return [x for x in ifv + rfv if x != t.name]
    elif isinstance(t, TypePolymorphism):
        return type_free_term_vars(t.body)
    return []


def get_type_vars(t: Type) -> set[TypeVar]:
    if isinstance(t, TypeConstructor):
        return set()
    elif isinstance(t, TypeVar):
        return {t}
    elif isinstance(t, AbstractionType):
        return get_type_vars(t.var_type).union(get_type_vars(t.type))
    elif isinstance(t, RefinedType):
        return get_type_vars(t.type)
    elif isinstance(t, TypePolymorphism):
        return {t1 for t1 in get_type_vars(t.body) if t1.name != t.name}
    else:
        assert False, f"Unable to extract {t} ({type(t)})"


def refined_to_unrefined_type(ty: Type) -> Type:
    if isinstance(ty, RefinedType):
        return ty.type
    if isinstance(ty, AbstractionType):
        return AbstractionType(
            ty.var_name,
            refined_to_unrefined_type(ty.var_type),
            refined_to_unrefined_type(ty.type),
        )
    return ty<|MERGE_RESOLUTION|>--- conflicted
+++ resolved
@@ -197,25 +197,6 @@
         return hash(self.name)
 
 
-<<<<<<< HEAD
-def extract_parts(t: Type) -> tuple[str, BaseType | TypeVar | TypeConstructor, LiquidTerm]:
-    assert (
-        isinstance(t, BaseType)
-        or isinstance(t, RefinedType)
-        or isinstance(
-            t,
-            TypeVar,
-        )
-        or isinstance(t, TypeConstructor)
-    )
-    if isinstance(t, TypeVar):
-        return ("_", t_int, LiquidLiteralBool(True))
-    elif isinstance(t, RefinedType):
-        return (t.name, t.type, t.refinement)
-    else:
-        return (
-            "_",
-=======
 liq_true = LiquidLiteralBool(True)
 
 
@@ -224,7 +205,6 @@
         isinstance(t, TypeConstructor)
         or isinstance(t, RefinedType)
         or isinstance(
->>>>>>> 99ece922
             t,
             TypeVar,
         )
