--- conflicted
+++ resolved
@@ -151,23 +151,11 @@
             if subn == supn:
                 return []
             else:
-<<<<<<< HEAD
-                raise UnificationException(
-                    f"Failed to unify {sub} with {sup} ({type(sup)})",
-                )
-
-        case (STypeConstructor(name1, args), STypeConstructor(name2, args2)):
-            if name1 != name2:
-                raise UnificationException(
-                    f"Failed to unify {name1} with {name2}",
-                )
-=======
                 raise UnificationSubtypingError(SHole(Name("todo")), sub, sup)
 
         case (STypeConstructor(name1, args), STypeConstructor(name2, args2)):
             if name1 != name2:
                 raise UnificationSubtypingError(SHole(Name("todo")), sub, sup)
->>>>>>> 99ece922
             elif len(args) != len(args2):
                 raise UnificationSubtypingError(
                     SHole(Name("todo")), sub, sup, msg="Type constructor with different number of arguments."
@@ -189,11 +177,7 @@
             fst = other[0]
             for snd in other[1:]:
                 if snd != fst:
-<<<<<<< HEAD
-                    raise UnificationException(f"Type variable {vname} has conflicting meanings: {snd} and {fst}.")
-=======
                     raise UnificationFailedError(vname, fst, snd)
->>>>>>> 99ece922
             return fst
 
 
@@ -333,11 +317,7 @@
             return SIf(ncond, nthen, nelse)
         case (STypeAbstraction(name, kind, body), STypePolymorphism(tname, tkind, tbody)):
             if kind != tkind:
-<<<<<<< HEAD
-                assert UnificationException(f"Failed to unify the kind of {t} with kind of type {ty}")
-=======
                 assert UnificationKindError(t, ty, kind, tkind)
->>>>>>> 99ece922
             nctx = ctx.with_typevar(name, kind)
             nty = type_substitution(tbody, tname, STypeVar(name))
             nbody = elaborate_check(nctx, body, nty)
@@ -436,8 +416,6 @@
         union.united = list(filter(rem, union.united))
 
 
-<<<<<<< HEAD
-=======
 def handle_unification_in_type(ctx: ElaborationTypingContext, ty: SType) -> SType:
     # Source: https://dl.acm.org/doi/pdf/10.1145/3409006
     nt, unions, intersections = replace_unification_variables(ctx, ty)
@@ -484,7 +462,6 @@
     return remove_unions_and_intersections(ctx, nt)
 
 
->>>>>>> 99ece922
 def elaborate_remove_unification(ctx: ElaborationTypingContext, t: STerm) -> STerm:
     match t:
         case SLiteral() | SVar() | SHole():
@@ -495,21 +472,13 @@
         case SAbstraction(name, body):
             return SAbstraction(name, elaborate_remove_unification(ctx, body))
         case SLet(name, val, body):
-<<<<<<< HEAD
-            nctx = ctx.with_var(t.var_name, SBaseType("Unit"))  # TODO poly: Unit??
-=======
             nctx = ctx.with_var(t.var_name, st_unit)  # TODO poly: Unit??
->>>>>>> 99ece922
             return SLet(name, elaborate_remove_unification(ctx, val), elaborate_remove_unification(nctx, body))
         case SRec(name, ty, val, body):
             nty = handle_unification_in_type(ctx, ty)
             nt = remove_unions_and_intersections(ctx, ty)
             nctx = ctx.with_var(t.var_name, t.var_type)
-<<<<<<< HEAD
-            return SRec(name, ty, elaborate_remove_unification(nctx, val), elaborate_remove_unification(nctx, body))
-=======
             return SRec(name, nty, elaborate_remove_unification(nctx, val), elaborate_remove_unification(nctx, body))
->>>>>>> 99ece922
 
         case SIf(cond, then, otherwise):
             return SIf(
@@ -532,70 +501,6 @@
             # Recursively apply itself.
             body = elaborate_remove_unification(ctx, body)
 
-<<<<<<< HEAD
-            # Source: https://dl.acm.org/doi/pdf/10.1145/3409006
-            nt, unions, intersections = replace_unification_variables(ctx, ty)
-
-            # 1. Removal of polar variable
-            all_positive = [x.name for u in unions for x in u.united if isinstance(x, UnificationVar)]
-            all_negative = [x.name for i in intersections for x in i.intersected if isinstance(x, UnificationVar)]
-            to_be_removed = [x for x in all_positive if x not in all_negative] + [
-                x for x in all_negative if x not in all_positive
-            ]
-
-            # 2. Unification of indistinguishable variables
-            for union in unions:
-                unifications = [x for x in union.united if isinstance(x, UnificationVar)]
-                for a, b in combinations(unifications, 2):
-                    if all(a in u.united and b in u.united for u in unions):
-                        to_be_removed.append(max(a.name, b.name))
-
-            for i in intersections:
-                unifications = [x for x in i.intersected if isinstance(x, UnificationVar)]
-                for a, b in combinations(unifications, 2):
-                    if all(a in j.intersected and b in j.intersected for j in intersections):
-                        to_be_removed.append(max(a.name, b.name))
-
-            # 3. Flattening of variable sandwiches
-            unifications = [x for union in unions for x in union.united if isinstance(x, UnificationVar)]
-            for u in unifications:
-                base_types_together_with_u_pos = [
-                    b for un in unions if u in un.united for b in un.united if not isinstance(b, UnificationVar)
-                ]
-                base_types_together_with_u_neg = [
-                    b
-                    for i in intersections
-                    if u in i.intersected
-                    for b in i.intersected
-                    if not isinstance(b, UnificationVar)
-                ]
-                # TODO: I think we need subtyping here.
-
-                if any(bp in base_types_together_with_u_neg for bp in base_types_together_with_u_pos):
-                    to_be_removed.append(u.name)
-
-            remove_from_union_and_intersection(
-                unions,
-                intersections,
-                to_be_removed,
-            )
-            nt = remove_unions_and_intersections(ctx, nt)
-
-            if nt == SBaseType("Top"):
-                return STypeApplication(body, nt)
-            else:
-                should_be_refined = True
-                match body:
-                    case SVar(name):
-                        match ctx.type_of(name):
-                            case STypePolymorphism(_, BaseKind(), _):
-                                should_be_refined = False
-                match nt:
-                    case SBaseType(_) | STypeVar(_) | STypeConstructor(_, _):
-                        new_type: SType
-                        if should_be_refined:
-                            new_var = ctx.fresh_typevar()
-=======
             nt = handle_unification_in_type(ctx, ty)
 
             match nt:
@@ -621,7 +526,6 @@
                                 new_type = nt
                             return STypeApplication(body, new_type)
                         case SRefinedType(name, ity, ref):
->>>>>>> 99ece922
                             # TODO NOW: liquidhornapp
                             # ref = LiquidHornApplication("k", [(LiquidVar(nt.name), str(nt.type))])
                             nh = Name("k", fresh_counter.fresh())
@@ -639,11 +543,7 @@
             assert False, f"{t} ({type(t)}) not an STerm."
 
 
-<<<<<<< HEAD
-def elaborate(ctx: ElaborationTypingContext, e: STerm, expected_type: SType = SBaseType("Top")) -> STerm:
-=======
 def elaborate(ctx: ElaborationTypingContext, e: STerm, expected_type: SType = st_top) -> STerm:
->>>>>>> 99ece922
     e2 = elaborate_foralls(e)
     e3 = elaborate_check(ctx, e2, expected_type)
     e4 = elaborate_remove_unification(ctx, e3)
