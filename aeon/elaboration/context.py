from abc import ABC
from dataclasses import dataclass, field
from typing import MutableSequence

from aeon.core.types import Kind
from aeon.sugar.program import TypeDecl
from aeon.sugar.stypes import SType
from aeon.utils.name import Name, fresh_counter


class ElabTypingContextEntry(ABC):
    pass


@dataclass
class ElabVariableBinder(ElabTypingContextEntry):
    name: Name
    type: SType


@dataclass
class ElabUninterpretedBinder(ElabTypingContextEntry):
    name: Name
    type: SType


@dataclass
class ElabTypeVarBinder(ElabTypingContextEntry):
    name: Name
    type: Kind


@dataclass
class ElabTypeDecl(ElabTypingContextEntry):
    name: Name
    args: list[Name]


@dataclass
class ElaborationTypingContext:
    entries: MutableSequence[ElabTypingContextEntry] = field(default_factory=list)

    def type_of(self, name: Name):
        """Returns the type of the variable name."""
        for entry in self.entries[::-1]:
            match entry:
                case ElabVariableBinder(bname, ty):
                    if bname.name == name.name:
                        return ty
        return None

    def with_var(self, name: Name, ty: SType):
        """Creates a new context, with an extra variable."""
<<<<<<< HEAD
        return ElaborationTypingContext(self.entries + [ElabVariableBinder(name, ty)])
=======
        nentries = [x for x in self.entries] + [ElabVariableBinder(name, ty)]
        return ElaborationTypingContext(nentries)
>>>>>>> 99ece922

    def with_typevar(self, name: Name, kind: Kind):
        """Creates a new context, with an extra type variable"""
<<<<<<< HEAD
        return ElaborationTypingContext(self.entries + [ElabTypeVarBinder(name, kind)])
=======
        nentries = [x for x in self.entries] + [ElabTypeVarBinder(name, kind)]
        return ElaborationTypingContext(nentries)
>>>>>>> 99ece922

    def fresh_typevar(self) -> Name:
        """Returns a type variable that does not exist in context."""
<<<<<<< HEAD
        i = 0
        while True:
            i += 1
            name = f"FreshT{i}"
            if name not in [tvb.name for tvb in self.entries if isinstance(tvb, ElabTypeVarBinder)]:
                return name


def build_typing_context(ls: dict[str, SType], tdecl: list[TypeDecl] | None = None) -> ElaborationTypingContext:
=======
        return Name("tv", fresh_counter.fresh())


def build_typing_context(ls: dict[Name, SType], tdecl: list[TypeDecl] | None = None) -> ElaborationTypingContext:
>>>>>>> 99ece922
    if tdecl is None:
        tdecl = []
    return ElaborationTypingContext(
        [ElabVariableBinder(name, ls[name]) for name in ls] + [ElabTypeDecl(td.name, td.args) for td in tdecl]
    )<|MERGE_RESOLUTION|>--- conflicted
+++ resolved
@@ -51,40 +51,20 @@
 
     def with_var(self, name: Name, ty: SType):
         """Creates a new context, with an extra variable."""
-<<<<<<< HEAD
-        return ElaborationTypingContext(self.entries + [ElabVariableBinder(name, ty)])
-=======
         nentries = [x for x in self.entries] + [ElabVariableBinder(name, ty)]
         return ElaborationTypingContext(nentries)
->>>>>>> 99ece922
 
     def with_typevar(self, name: Name, kind: Kind):
         """Creates a new context, with an extra type variable"""
-<<<<<<< HEAD
-        return ElaborationTypingContext(self.entries + [ElabTypeVarBinder(name, kind)])
-=======
         nentries = [x for x in self.entries] + [ElabTypeVarBinder(name, kind)]
         return ElaborationTypingContext(nentries)
->>>>>>> 99ece922
 
     def fresh_typevar(self) -> Name:
         """Returns a type variable that does not exist in context."""
-<<<<<<< HEAD
-        i = 0
-        while True:
-            i += 1
-            name = f"FreshT{i}"
-            if name not in [tvb.name for tvb in self.entries if isinstance(tvb, ElabTypeVarBinder)]:
-                return name
-
-
-def build_typing_context(ls: dict[str, SType], tdecl: list[TypeDecl] | None = None) -> ElaborationTypingContext:
-=======
         return Name("tv", fresh_counter.fresh())
 
 
 def build_typing_context(ls: dict[Name, SType], tdecl: list[TypeDecl] | None = None) -> ElaborationTypingContext:
->>>>>>> 99ece922
     if tdecl is None:
         tdecl = []
     return ElaborationTypingContext(
