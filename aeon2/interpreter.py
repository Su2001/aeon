--- conflicted
+++ resolved
@@ -4,25 +4,12 @@
 
 def run(a: Program):
 
-    # Distincao entre variaveis e funcoes - acho que jah nao eh preciso
-    # {name:(type, value)...}
-    # A: Já não é preciso!
     ctx = {}
-    functions = {}
-
-<<<<<<< HEAD
-    for node in a:
-        print(30*"=")
-        eval(node, ctx)
-=======
-    eval(a, ctx)
->>>>>>> c24314ed
+    eval(ctx, a)
 
     print("Interpreter: ", ctx)
 
-
-# TODO: para estar consistente com o resto do código, o ctx devia ser o primeiro argumento.
-def eval(node, ctx):
+def eval(ctx, node):
 
     print(type(node), " :::::::::: ", node)
     nodeType = type(node)
@@ -44,20 +31,17 @@
     # Program
     elif nodeType is Program:
         for d in node.declarations:
-            eval(d, ctx)
-    # Hole - TODO: Presumo que chamar o automatic
-    # A: Os holes são preenchidos no type checker.
-
+            eval(ctx, d)
     # Definition
     elif nodeType is Definition:
-        ctx[node.name] = eval(node.body, ctx)
-    # Hole - TODO: Presumo que chamar o automatic
+        ctx[node.name] = eval(ctx, node.body)
+    # Hole - nao acontece
     elif nodeType is Hole:
         pass
     # If - Executa a operacao resultado do then
     elif nodeType is If:
         cond = eval(node.cond, ctx)
-        return cond and eval(node.then, ctx) or eval(node.otherwise, ctx)
+        return cond and eval(ctx, node.then) or eval(ctx, node.otherwise)
     # Import the statements
     elif nodeType is Import:
         # TODO: o prof tinha dito para passar a frente, mas presumo que tenha de
@@ -81,7 +65,7 @@
         print(type(arg_name), arg_name)
         print(type(arg_body), arg_body)
         print("#")
-        eval(arg_body, ctx)
+        eval(ctx, arg_body)
 
         print("Abstraction: ", node)
     elif nodeType is TAbstraction:
@@ -95,6 +79,7 @@
 
     else:
         print("ERROR: ", node)
+        return None
 
 
 # ----------------------------------------------------------------------
