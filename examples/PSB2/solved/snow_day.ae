--- conflicted
+++ resolved
@@ -1,12 +1,7 @@
 def isZero : (n: Int) -> Bool = \n -> n == 0;
 
-<<<<<<< HEAD
-def snow_day ( n: Int, m: Float, t: Float, p: Float) : Float {
-    if  isZero n  then
-=======
 def snow_day ( n: Int) ( m: Float) (t: Float) (p: Float) : Float {
     if isZero 0 then
->>>>>>> 91023dcf
         m
     else
         a: Float = m +. t;
