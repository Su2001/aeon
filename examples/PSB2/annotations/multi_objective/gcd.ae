import extract_train_data from PSB2;
import load_dataset from PSB2;

def train: TrainData = extract_train_data (load_dataset "gcd" 200 200);

def calculate_fuel_cost_errors : (train : TrainData) -> (f:(a: Int) -> (b: Int) -> Int)  -> List  =  native " lambda data: lambda func: [abs(func(x[0])(x[1]) - y[0]) for x, y  in data]";


@hide(extract_train_data,
            load_dataset,
            train,
<<<<<<< HEAD
            calculate_fuel_cost_errors)
@multi_minimize_float(calculate_fuel_cost_errors train synth)
=======
            input_list,
            expected_values,
            get_gcd_synth_values,
            calculate_list_errors)
@allow_recursion()
@multi_minimize_float( calculate_list_errors (get_gcd_synth_values input_list synth) (expected_values))
>>>>>>> 7271c109
def synth (n:Int) (z:Int) : Int {
    (?hole: Int)
}<|MERGE_RESOLUTION|>--- conflicted
+++ resolved
@@ -9,17 +9,9 @@
 @hide(extract_train_data,
             load_dataset,
             train,
-<<<<<<< HEAD
             calculate_fuel_cost_errors)
+@allow_recursion()
 @multi_minimize_float(calculate_fuel_cost_errors train synth)
-=======
-            input_list,
-            expected_values,
-            get_gcd_synth_values,
-            calculate_list_errors)
-@allow_recursion()
-@multi_minimize_float( calculate_list_errors (get_gcd_synth_values input_list synth) (expected_values))
->>>>>>> 7271c109
 def synth (n:Int) (z:Int) : Int {
     (?hole: Int)
 }