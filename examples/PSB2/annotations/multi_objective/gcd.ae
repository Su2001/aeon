<<<<<<< HEAD
import extract_train_data from PSB2;
import get_input_list from PSB2;
import get_output_list from PSB2;
import calculate_list_errors from PSB2;
import get_gcd_synth_values from PSB2;
import unpack_train_data from PSB2;
import load_dataset from PSB2;
=======
# Given two integers, return the largest integer that
# divides each of the integers evenly.
# input : 2 integers in [1, 1000000]
# output : integer
import PSB2;

def gcd (n:Int) (z:Int) : Int {
    if z == 0 then n else gcd z (n % z)
}
>>>>>>> 91023dcf

def train: TrainData = extract_train_data (load_dataset "gcd" 200 200);
def input_list : List = get_input_list (unpack_train_data train);
def expected_values : List = get_output_list (unpack_train_data train);

@syn_ignore(extract_train_data,
            get_input_list,
            get_output_list,
            unpack_train_data,
            load_dataset,
            get_gcd_synth_values,
            calculate_list_errors)
@multi_minimize_float( calculate_list_errors (get_gcd_synth_values input_list synth) (expected_values))
def synth (n:Int) (z:Int) : Int {
    (?hole:Int)
}
# def largest_common_divisor ( n :{x:Int | 1 <= x && x <= 1000000},  m :{y:Int | 1 <= y && y <= 1000000}) : Int { gcd n m }<|MERGE_RESOLUTION|>--- conflicted
+++ resolved
@@ -1,4 +1,3 @@
-<<<<<<< HEAD
 import extract_train_data from PSB2;
 import get_input_list from PSB2;
 import get_output_list from PSB2;
@@ -6,17 +5,6 @@
 import get_gcd_synth_values from PSB2;
 import unpack_train_data from PSB2;
 import load_dataset from PSB2;
-=======
-# Given two integers, return the largest integer that
-# divides each of the integers evenly.
-# input : 2 integers in [1, 1000000]
-# output : integer
-import PSB2;
-
-def gcd (n:Int) (z:Int) : Int {
-    if z == 0 then n else gcd z (n % z)
-}
->>>>>>> 91023dcf
 
 def train: TrainData = extract_train_data (load_dataset "gcd" 200 200);
 def input_list : List = get_input_list (unpack_train_data train);
