--- conflicted
+++ resolved
@@ -13,21 +13,10 @@
 def Math_floor : (i:Float) -> Int = native "lambda i: math.floor(i)" ;
 
 def Math_toFloat : (i:Int) -> Float = native "lambda i: float(i)" ;
-<<<<<<< HEAD
-
-def Math_toInt : (i:Float) -> Int = native "lambda i: int(i)" ;
-=======
->>>>>>> e8fc23f2
 
 def Math_toInt : (i:Float) -> Int = native "lambda i: int(i)" ;
 
-<<<<<<< HEAD
 def Math_pow : (i:Int) -> (j:Int) -> Int = native "lambda i: lambda j: math.pow(i,j)" ;
-=======
-def Math_sqrt : (i:Int) -> Float = native "lambda i: math.sqrt(i)" ;
-
-def Math_pow : (i:Int) -> (j:Int) -> Int = native "lambda i: lambda j: i**j " ;
->>>>>>> e8fc23f2
 
 def Math_round : (i:Float) -> Int = native "lambda i: round(i)" ;
 
