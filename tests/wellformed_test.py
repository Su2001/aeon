--- conflicted
+++ resolved
@@ -32,17 +32,10 @@
 
 
 def test_wf2():
-<<<<<<< HEAD
-    assert wellformed(empty, parse_type("(x:Int) -> Int"))
-    assert wellformed(empty, parse_type("(x:Int) -> Bool"))
-    assert wellformed(empty, parse_type("(x:Int) -> (y:Bool) -> Bool"))
-    assert wellformed(empty, parse_type("(x:((y:Int) -> Bool)) -> (y:Bool) -> Bool"))
-=======
     assert wf_check(empty, parse_type("(x:Int) -> Int"))
     assert wf_check(empty, parse_type("(x:Int) -> Bool"))
     assert wf_check(empty, parse_type("(x:Int) -> (y:Bool) -> Bool"))
     assert wf_check(empty, parse_type("(x:((y:Int) -> Bool)) -> (y:Bool) -> Bool"))
->>>>>>> 99ece922
 
 
 def test_refined():
@@ -50,16 +43,6 @@
     assert wf_check(empty, parse_type("{x:Int | false}"))
     assert wf_check(empty, parse_type("{x:Bool | x }"))
 
-<<<<<<< HEAD
-    assert wellformed(built_std_context(), parse_type("{x:Bool | x == false }"))
-    assert wellformed(built_std_context(), parse_type("{x:Int | x > 0}"))
-
-
-def test_dependent():
-    assert wellformed(built_std_context(), parse_type("(y:Int) -> {x:Int | x > y}"))
-    assert wellformed(
-        VariableBinder(built_std_context(), "x", t_int),
-=======
     assert wf_check(built_std_context(), parse_type("{x:Bool | x == false }"))
     assert wf_check(built_std_context(), parse_type("{x:Int | x > 0}"))
 
@@ -68,7 +51,6 @@
     assert wf_check(built_std_context(), parse_type("(y:Int) -> {x:Int | x > y}"))
     assert wf_check(
         built_std_context({Name("x", -1): t_int}),
->>>>>>> 99ece922
         parse_type("(y:Int) -> {z:Int | x > y}"),
     )
 
