--- conflicted
+++ resolved
@@ -12,24 +12,6 @@
 setup_logger()
 
 
-<<<<<<< HEAD
-def mock_literal_individual(value: int):
-    class t_Int(ABC):
-        pass
-
-    class literal_Int(t_Int):
-        value: int
-
-        def __init__(self, value: int):
-            self.value = value
-
-    literal_int_instance = mk_method_core_literal(literal_Int)  # type: ignore
-
-    return literal_int_instance(value)  # type: ignore
-
-
-=======
->>>>>>> 99ece922
 def test_fitness():
     source = """def year : Int = 2023;
             @minimize_int( year - synth(7) )
@@ -54,16 +36,12 @@
             def synth : Int = ?hole;
         """
     core_ast_anf, ctx, ectx, metadata = check_and_return_core(source)
-<<<<<<< HEAD
-    term, _ = synthesize(ctx, ectx, core_ast_anf, [("synth", ["hole"])], metadata)
-=======
     incomplete_functions = incomplete_functions_and_holes(
         ctx,
         core_ast_anf,
     )
 
     synthesizer = GESynthesizer()
->>>>>>> 99ece922
 
     mapping = synthesize_holes(ctx, ectx, core_ast_anf, incomplete_functions, metadata, synthesizer, budget=0.25)
     assert len(mapping) > 0