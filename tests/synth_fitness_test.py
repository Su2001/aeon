from __future__ import annotations


from aeon.core.terms import Term
from aeon.logger.logger import setup_logger
<<<<<<< HEAD
from aeon.sugar.desugar import desugar
from aeon.sugar.parser import parse_program
from aeon.sugar.program import Definition
from aeon.synthesis_grammar.synthesizer import synthesize, gengy_default_config
from aeon.typechecking.typeinfer import check_type_errors
=======
from aeon.sugar.program import Definition, SApplication, SLiteral, SVar
from aeon.sugar.stypes import SBaseType
from aeon.synthesis_grammar.grammar import mk_method_core_literal
from aeon.synthesis_grammar.synthesizer import synthesize

from tests.driver import check_and_return_core
>>>>>>> 2709eb11

setup_logger()

synth_config = gengy_default_config
synth_config["timer_limit"] = 0.25


def test_fitness():
<<<<<<< HEAD

    code = """def year : Int = 2023;
        def synth (i: Int): Int { (?hole: Int) * i}
    """

    prog = parse_program(code)
    p, ctx, ectx, _ = desugar(prog)
    p = ensure_anf(p)
    check_type_errors(ctx, p, top)
=======
    source = """def year : Int = 2023;
        def synth (i: Int): Int { (?hole: Int) * i}
    """

    core_ast_anf, ctx, ectx, _ = check_and_return_core(source)

>>>>>>> 2709eb11
    internal_minimize = Definition(
        name="__internal__minimize_int_synth_0",
        foralls=[],
        args=[],
<<<<<<< HEAD
        type=BaseType("Int"),
        body=Application(Application(Var("synth"), Literal(7, BaseType("Int"))), Application(Var("-"), Var("synth"))),
    )
    term, _ = synthesize(
        ctx, ectx, p, [("synth", ["hole"])], {"synth": {"minimize_int": [internal_minimize]}}, synth_config=synth_config
=======
        type=SBaseType("Int"),
        body=SApplication(
            SApplication(SVar("synth"), SLiteral(7, SBaseType("Int"))),
            SApplication(SVar("-"), SVar("synth")),
        ),
    )
    term, _ = synthesize(
        ctx,
        ectx,
        core_ast_anf,
        [("synth", ["hole"])],
        {
            "synth": {
                "minimize_int": [internal_minimize],
            },
        },
>>>>>>> 2709eb11
    )

    assert isinstance(term, Term)


def test_fitness2():
    source = """def year : Int = 2023;
            @minimize_int( year - synth(7) )
            def synth (i:Int) : Int {(?hole: Int) * i}
        """
<<<<<<< HEAD
    prog = parse_program(code)
    p, ctx, ectx, metadata = desugar(prog)
    p = ensure_anf(p)
    check_type_errors(ctx, p, top)
    term, _ = synthesize(ctx, ectx, p, [("synth", ["hole"])], metadata, synth_config=synth_config)
=======
    core_ast_anf, ctx, ectx, metadata = check_and_return_core(source)
    term, _ = synthesize(ctx, ectx, core_ast_anf, [("synth", ["hole"])],
                         metadata)
>>>>>>> 2709eb11

    assert isinstance(term, Term)<|MERGE_RESOLUTION|>--- conflicted
+++ resolved
@@ -1,22 +1,13 @@
 from __future__ import annotations
-
 
 from aeon.core.terms import Term
 from aeon.logger.logger import setup_logger
-<<<<<<< HEAD
-from aeon.sugar.desugar import desugar
-from aeon.sugar.parser import parse_program
 from aeon.sugar.program import Definition
 from aeon.synthesis_grammar.synthesizer import synthesize, gengy_default_config
-from aeon.typechecking.typeinfer import check_type_errors
-=======
-from aeon.sugar.program import Definition, SApplication, SLiteral, SVar
+from aeon.sugar.program import SApplication, SLiteral, SVar
 from aeon.sugar.stypes import SBaseType
-from aeon.synthesis_grammar.grammar import mk_method_core_literal
-from aeon.synthesis_grammar.synthesizer import synthesize
 
 from tests.driver import check_and_return_core
->>>>>>> 2709eb11
 
 setup_logger()
 
@@ -25,35 +16,16 @@
 
 
 def test_fitness():
-<<<<<<< HEAD
-
-    code = """def year : Int = 2023;
-        def synth (i: Int): Int { (?hole: Int) * i}
-    """
-
-    prog = parse_program(code)
-    p, ctx, ectx, _ = desugar(prog)
-    p = ensure_anf(p)
-    check_type_errors(ctx, p, top)
-=======
     source = """def year : Int = 2023;
         def synth (i: Int): Int { (?hole: Int) * i}
     """
 
     core_ast_anf, ctx, ectx, _ = check_and_return_core(source)
 
->>>>>>> 2709eb11
     internal_minimize = Definition(
         name="__internal__minimize_int_synth_0",
         foralls=[],
         args=[],
-<<<<<<< HEAD
-        type=BaseType("Int"),
-        body=Application(Application(Var("synth"), Literal(7, BaseType("Int"))), Application(Var("-"), Var("synth"))),
-    )
-    term, _ = synthesize(
-        ctx, ectx, p, [("synth", ["hole"])], {"synth": {"minimize_int": [internal_minimize]}}, synth_config=synth_config
-=======
         type=SBaseType("Int"),
         body=SApplication(
             SApplication(SVar("synth"), SLiteral(7, SBaseType("Int"))),
@@ -70,7 +42,7 @@
                 "minimize_int": [internal_minimize],
             },
         },
->>>>>>> 2709eb11
+        synth_config=synth_config,
     )
 
     assert isinstance(term, Term)
@@ -81,16 +53,11 @@
             @minimize_int( year - synth(7) )
             def synth (i:Int) : Int {(?hole: Int) * i}
         """
-<<<<<<< HEAD
-    prog = parse_program(code)
-    p, ctx, ectx, metadata = desugar(prog)
-    p = ensure_anf(p)
-    check_type_errors(ctx, p, top)
-    term, _ = synthesize(ctx, ectx, p, [("synth", ["hole"])], metadata, synth_config=synth_config)
-=======
     core_ast_anf, ctx, ectx, metadata = check_and_return_core(source)
-    term, _ = synthesize(ctx, ectx, core_ast_anf, [("synth", ["hole"])],
-                         metadata)
->>>>>>> 2709eb11
+    term, _ = synthesize(ctx,
+                         ectx,
+                         core_ast_anf, [("synth", ["hole"])],
+                         metadata,
+                         synth_config=synth_config)
 
     assert isinstance(term, Term)