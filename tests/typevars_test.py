from __future__ import annotations

from aeon.core.types import get_type_vars
from aeon.core.types import TypeVar
from aeon.frontend.parser import parse_type
from aeon.utils.name import Name


def help_type_vars(t: str) -> set[TypeVar]:
    return get_type_vars(parse_type(t))


def test_get_type_vars():
    assert help_type_vars("Int") == set()


def test_get_simple_var():
    assert help_type_vars("a") == {TypeVar(Name("a"))}


def test_get_simple_refined():
    assert help_type_vars("{x:Int | true}") == set()
    assert help_type_vars("{x:a | true}") == {TypeVar(Name("a"))}


def test_get_abstraction():
    assert help_type_vars("(x:Int) -> Bool") == set()
<<<<<<< HEAD
    assert help_type_vars("(x:a) -> Bool") == {TypeVar("a")}
    assert help_type_vars("(x:Bool) -> a") == {TypeVar("a")}
    assert help_type_vars("(x:a) -> a") == {TypeVar("a")}
    assert help_type_vars("(x:a) -> b") == {TypeVar("a"), TypeVar("b")}
    assert help_type_vars("(x:{y:a | true}) -> {z:b | True}") == {TypeVar("a"), TypeVar("b")}
=======
    assert help_type_vars("(x:a) -> Bool") == {TypeVar(Name("a"))}
    assert help_type_vars("(x:Bool) -> a") == {TypeVar(Name("a"))}
    assert help_type_vars("(x:a) -> a") == {TypeVar(Name("a"))}
    assert help_type_vars("(x:a) -> b") == {TypeVar(Name("a")), TypeVar(Name("b"))}
    assert help_type_vars("(x:{y:a | true}) -> {z:b | True}") == {TypeVar(Name("a")), TypeVar(Name("b"))}
>>>>>>> 99ece922


def test_get_poly():
    assert help_type_vars("forall a:B, (x:a) -> Bool") == set()
    assert help_type_vars("forall a:B, (x:a) -> b") == {TypeVar(Name("b"))}<|MERGE_RESOLUTION|>--- conflicted
+++ resolved
@@ -25,19 +25,11 @@
 
 def test_get_abstraction():
     assert help_type_vars("(x:Int) -> Bool") == set()
-<<<<<<< HEAD
-    assert help_type_vars("(x:a) -> Bool") == {TypeVar("a")}
-    assert help_type_vars("(x:Bool) -> a") == {TypeVar("a")}
-    assert help_type_vars("(x:a) -> a") == {TypeVar("a")}
-    assert help_type_vars("(x:a) -> b") == {TypeVar("a"), TypeVar("b")}
-    assert help_type_vars("(x:{y:a | true}) -> {z:b | True}") == {TypeVar("a"), TypeVar("b")}
-=======
     assert help_type_vars("(x:a) -> Bool") == {TypeVar(Name("a"))}
     assert help_type_vars("(x:Bool) -> a") == {TypeVar(Name("a"))}
     assert help_type_vars("(x:a) -> a") == {TypeVar(Name("a"))}
     assert help_type_vars("(x:a) -> b") == {TypeVar(Name("a")), TypeVar(Name("b"))}
     assert help_type_vars("(x:{y:a | true}) -> {z:b | True}") == {TypeVar(Name("a")), TypeVar(Name("b"))}
->>>>>>> 99ece922
 
 
 def test_get_poly():
