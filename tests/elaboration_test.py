from __future__ import annotations

from aeon.sugar.equality import term_equality

from aeon.sugar.bind import bind_ectx, bind_sterm
from aeon.core.types import BaseKind
from aeon.elaboration.context import ElaborationTypingContext, build_typing_context
from aeon.sugar.program import SRec
from aeon.sugar.stypes import STypePolymorphism, STypeVar
from aeon.sugar.parser import parse_expression
from aeon.sugar.parser import parse_type

from aeon.elaboration import elaborate, elaborate_check
from aeon.elaboration import elaborate_foralls
from aeon.elaboration import elaborate_remove_unification
from aeon.prelude.prelude import typing_vars
from aeon.utils.name import Name
from aeon.sugar.ast_helpers import st_int, st_bool


def test_elaboration_foralls():
    t = parse_expression("let x : a = 3; x")
    elab_t = elaborate_foralls(t)
    assert isinstance(elab_t, SRec)
<<<<<<< HEAD
    assert elab_t.var_type == STypePolymorphism(name="a", kind=BaseKind(), body=STypeVar("a"))
=======
    match elab_t.var_type:
        case STypePolymorphism(name=a_name, kind=BaseKind(), body=STypeVar(b_name)):
            assert a_name == b_name
        case _:
            assert False
>>>>>>> 99ece922


def test_elaboration_foralls2():
    t = parse_expression("let x : Int = 3; x")
    elab_t = elaborate_foralls(t)
    assert isinstance(elab_t, SRec)
    assert elab_t.var_type == parse_type("Int")


def test_elaboration_unification():
    t = parse_expression("let x : forall a:B, (x:a) -> a = (Λ a:B => (\\x -> x)); let y:Int = x 3; 1")
<<<<<<< HEAD

    v = elaborate_check(ElaborationTypingContext([]), t, parse_type("Int"))
    v2 = elaborate_remove_unification(ElaborationTypingContext([]), v)
    expected = parse_expression("let x : forall a:B, (x:a) -> a = (Λ a:B => (\\x -> x)); let y:Int = x[Int] 3; 1")
    assert v2 == expected
=======
    ectx = ElaborationTypingContext()
    ectx, subs = bind_ectx(ectx, [])
    t = bind_sterm(t, subs)
    v = elaborate_check(ectx, t, parse_type("Int"))
    v2 = elaborate_remove_unification(ectx, v)
    expected = parse_expression("let x : forall a:B, (x:a) -> a = (Λ a:B => (\\x -> x)); let y:Int = x[Int] 3; 1")
    expected = bind_sterm(expected, subs)
    assert term_equality(v2, expected)
>>>>>>> 99ece922


def test_luhn():
    t = parse_expression("(x * 2) > 9")
    ectx = build_typing_context(typing_vars).with_var(Name("x"), st_int)
    ectx, subs = bind_ectx(ectx, [])
    t = bind_sterm(t, subs)
    t2 = elaborate(ectx, t, st_bool)
    assert t2.fun.fun.type == st_int<|MERGE_RESOLUTION|>--- conflicted
+++ resolved
@@ -22,15 +22,11 @@
     t = parse_expression("let x : a = 3; x")
     elab_t = elaborate_foralls(t)
     assert isinstance(elab_t, SRec)
-<<<<<<< HEAD
-    assert elab_t.var_type == STypePolymorphism(name="a", kind=BaseKind(), body=STypeVar("a"))
-=======
     match elab_t.var_type:
         case STypePolymorphism(name=a_name, kind=BaseKind(), body=STypeVar(b_name)):
             assert a_name == b_name
         case _:
             assert False
->>>>>>> 99ece922
 
 
 def test_elaboration_foralls2():
@@ -42,13 +38,6 @@
 
 def test_elaboration_unification():
     t = parse_expression("let x : forall a:B, (x:a) -> a = (Λ a:B => (\\x -> x)); let y:Int = x 3; 1")
-<<<<<<< HEAD
-
-    v = elaborate_check(ElaborationTypingContext([]), t, parse_type("Int"))
-    v2 = elaborate_remove_unification(ElaborationTypingContext([]), v)
-    expected = parse_expression("let x : forall a:B, (x:a) -> a = (Λ a:B => (\\x -> x)); let y:Int = x[Int] 3; 1")
-    assert v2 == expected
-=======
     ectx = ElaborationTypingContext()
     ectx, subs = bind_ectx(ectx, [])
     t = bind_sterm(t, subs)
@@ -57,7 +46,6 @@
     expected = parse_expression("let x : forall a:B, (x:a) -> a = (Λ a:B => (\\x -> x)); let y:Int = x[Int] 3; 1")
     expected = bind_sterm(expected, subs)
     assert term_equality(v2, expected)
->>>>>>> 99ece922
 
 
 def test_luhn():
