from __future__ import annotations

from aeon.core.liquid import LiquidApp
from aeon.core.liquid import LiquidLiteralBool
from aeon.core.liquid import LiquidLiteralInt
from aeon.core.liquid import LiquidVar
from aeon.core.terms import Term
from aeon.core.types import BaseType
from aeon.core.types import t_int
from aeon.core.types import top
<<<<<<< HEAD
from aeon.frontend.anf_converter import ensure_anf
=======
>>>>>>> e8fc23f2
from aeon.sugar.desugar import desugar
from aeon.sugar.parser import parse_program
from aeon.sugar.program import Program
from aeon.typechecking.typeinfer import check_type_errors
from aeon.verification.smt import smt_valid
from aeon.verification.vcs import Implication
from aeon.verification.vcs import LiquidConstraint


def extract_core(source: str) -> Term:
    prog = parse_program(source)
    core, ctx, _ = desugar(prog)
    core_anf = ensure_anf(core)
    check_type_errors(ctx, core_anf, top)
    return core_anf


example = Implication(
    "x",
    t_int,
    LiquidApp("==", [LiquidVar("x"), LiquidLiteralInt(3)]),
    LiquidConstraint(LiquidApp(
        "==", [LiquidVar("x"), LiquidLiteralInt(3)])),
)


def test_smt_example3():
    assert smt_valid(example)


example2 = Implication(
    "x",
    BaseType("a"),
    LiquidLiteralBool(True),
    Implication(
        "y",
        BaseType("a"),
        LiquidApp("==", [LiquidVar("x"), LiquidVar("y")]),
        LiquidConstraint(LiquidApp(
            "==", [LiquidVar("x"), LiquidVar("y")])),
    ),
)


def test_other_sorts():
    assert smt_valid(example2)


<<<<<<< HEAD
# this test fails with def List_new : {x:List | List_size(x) == 0} ,
# but with def List_new : {u:List | List_size(u) == 0} works fine
=======
# this test fails with def List_new : {x:List | List_size x == 0} ,
# but with def List_new : {u:List | List_size u == 0} works fine
>>>>>>> e8fc23f2
def test_uninterpreted():
    aeon_code = """
type List;
def List_size: (l:List) -> Int = uninterpreted;

<<<<<<< HEAD
def List_new : {x:List | List_size(x) == 0} = native "[]" ;

#def List_new : {u:List | List_size(u) == 0} = native "[]" ;

def List_append: (l:List) -> (i: Int) -> {l2:List | List_size(l2) == (List_size(l) + 1)} = native "lambda xs: lambda x: xs + [x]";
=======
def List_new : {x:List | List_size x == 0} = native "[]" ;
def List_append: (l:List) -> (i: Int) -> {l2:List | List_size l2 == List_size l + 1} = native "lambda xs: lambda x: xs + [x]";

def main (x:Int) : Unit {
    empty = List_new;
    one = List_append empty 3;
    print(one)
}"""
    prog: Program = parse_program(aeon_code)
    (
        core_ast,
        typing_ctx,
        evaluation_ctx,
    ) = desugar(prog)

    type_errors = check_type_errors(typing_ctx, core_ast, top)
    assert len(type_errors) == 0


def test_uninterpreted2():
    aeon_code = """
type List;
def List_size: (l:List) -> Int = uninterpreted;
def List_new : {u:List | List_size u == 0} = native "[]" ;
def List_append: (l:List) -> (i: Int) -> {l2:List | List_size l2 == List_size l + 1} = native "lambda xs: lambda x: xs + [x]";
>>>>>>> e8fc23f2

def main (x:Int) : Unit {
    empty = List_new;
    one = List_append empty 3;
    print(one)
}"""
    prog: Program = parse_program(aeon_code)
    (
        core_ast,
        typing_ctx,
        evaluation_ctx,
    ) = desugar(prog)

<<<<<<< HEAD
    core_ast_anf = ensure_anf(core_ast)
    type_errors = check_type_errors(typing_ctx, core_ast_anf, top)
=======
    type_errors = check_type_errors(typing_ctx, core_ast, top)
>>>>>>> e8fc23f2
    assert len(type_errors) == 0<|MERGE_RESOLUTION|>--- conflicted
+++ resolved
@@ -8,10 +8,7 @@
 from aeon.core.types import BaseType
 from aeon.core.types import t_int
 from aeon.core.types import top
-<<<<<<< HEAD
 from aeon.frontend.anf_converter import ensure_anf
-=======
->>>>>>> e8fc23f2
 from aeon.sugar.desugar import desugar
 from aeon.sugar.parser import parse_program
 from aeon.sugar.program import Program
@@ -60,26 +57,41 @@
     assert smt_valid(example2)
 
 
-<<<<<<< HEAD
-# this test fails with def List_new : {x:List | List_size(x) == 0} ,
-# but with def List_new : {u:List | List_size(u) == 0} works fine
-=======
 # this test fails with def List_new : {x:List | List_size x == 0} ,
 # but with def List_new : {u:List | List_size u == 0} works fine
->>>>>>> e8fc23f2
 def test_uninterpreted():
     aeon_code = """
 type List;
 def List_size: (l:List) -> Int = uninterpreted;
 
-<<<<<<< HEAD
-def List_new : {x:List | List_size(x) == 0} = native "[]" ;
+def List_new : {x:List | List_size x == 0} = native "[]" ;
 
-#def List_new : {u:List | List_size(u) == 0} = native "[]" ;
+#def List_new : {u:List | List_size u == 0} = native "[]" ;
 
-def List_append: (l:List) -> (i: Int) -> {l2:List | List_size(l2) == (List_size(l) + 1)} = native "lambda xs: lambda x: xs + [x]";
-=======
-def List_new : {x:List | List_size x == 0} = native "[]" ;
+def List_append: (l:List) -> (i: Int) -> {l2:List | List_size l2 == (List_size l + 1)} = native "lambda xs: lambda x: xs + [x]";
+
+def main (x:Int) : Unit {
+    empty = List_new;
+    one = List_append empty 3;
+    print(one)
+}"""
+    prog: Program = parse_program(aeon_code)
+    (
+        core_ast,
+        typing_ctx,
+        evaluation_ctx,
+    ) = desugar(prog)
+
+    core_ast_anf = ensure_anf(core_ast)
+    type_errors = check_type_errors(typing_ctx, core_ast_anf, top)
+    assert len(type_errors) == 0
+
+
+def test_uninterpreted2():
+    aeon_code = """
+type List;
+def List_size: (l:List) -> Int = uninterpreted;
+def List_new : {u:List | List_size u == 0} = native "[]" ;
 def List_append: (l:List) -> (i: Int) -> {l2:List | List_size l2 == List_size l + 1} = native "lambda xs: lambda x: xs + [x]";
 
 def main (x:Int) : Unit {
@@ -94,34 +106,6 @@
         evaluation_ctx,
     ) = desugar(prog)
 
-    type_errors = check_type_errors(typing_ctx, core_ast, top)
-    assert len(type_errors) == 0
-
-
-def test_uninterpreted2():
-    aeon_code = """
-type List;
-def List_size: (l:List) -> Int = uninterpreted;
-def List_new : {u:List | List_size u == 0} = native "[]" ;
-def List_append: (l:List) -> (i: Int) -> {l2:List | List_size l2 == List_size l + 1} = native "lambda xs: lambda x: xs + [x]";
->>>>>>> e8fc23f2
-
-def main (x:Int) : Unit {
-    empty = List_new;
-    one = List_append empty 3;
-    print(one)
-}"""
-    prog: Program = parse_program(aeon_code)
-    (
-        core_ast,
-        typing_ctx,
-        evaluation_ctx,
-    ) = desugar(prog)
-
-<<<<<<< HEAD
     core_ast_anf = ensure_anf(core_ast)
     type_errors = check_type_errors(typing_ctx, core_ast_anf, top)
-=======
-    type_errors = check_type_errors(typing_ctx, core_ast, top)
->>>>>>> e8fc23f2
     assert len(type_errors) == 0