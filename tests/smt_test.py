--- conflicted
+++ resolved
@@ -21,19 +21,11 @@
 example = Implication(
     name_x,
     t_int,
-<<<<<<< HEAD
-    LiquidApp("==", [LiquidVar("x"), LiquidLiteralInt(3)]),
-    LiquidConstraint(
-        LiquidApp(
-            "==",
-            [LiquidVar("x"), LiquidLiteralInt(3)],
-=======
     LiquidApp(Name("==", 0), [LiquidVar(name_x), LiquidLiteralInt(3)]),
     LiquidConstraint(
         LiquidApp(
             Name("==", 0),
             [LiquidVar(name_x), LiquidLiteralInt(3)],
->>>>>>> 99ece922
         ),
     ),
 )
@@ -48,15 +40,6 @@
     TypeConstructor(name_a),
     LiquidLiteralBool(True),
     Implication(
-<<<<<<< HEAD
-        "y",
-        BaseType("a"),
-        LiquidApp("==", [LiquidVar("x"), LiquidVar("y")]),
-        LiquidConstraint(
-            LiquidApp(
-                "==",
-                [LiquidVar("x"), LiquidVar("y")],
-=======
         name_y,
         TypeConstructor(name_a),
         LiquidApp(Name("==", 0), [LiquidVar(name_x), LiquidVar(name_y)]),
@@ -64,7 +47,6 @@
             LiquidApp(
                 Name("==", 0),
                 [LiquidVar(name_x), LiquidVar(name_y)],
->>>>>>> 99ece922
             ),
         ),
     ),
@@ -108,11 +90,7 @@
 
 
 def test_poly_to_smt():
-<<<<<<< HEAD
-    expected_stype = SRefinedType("y", SBaseType("Bool"), parse_expression("y == (x > (9 - z))"))
-=======
     expected_stype = SRefinedType(Name("y"), st_bool, parse_expression("y == (x > (9 - z))"))
->>>>>>> 99ece922
 
     assert check_compile_expr(
         "(x + z) > 9",
